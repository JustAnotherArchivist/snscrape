__all__ = [
	'Tweet',
	'TextLink',
	'Medium',
	'Photo',
	'VideoVariant',
	'Video',
	'Gif',
	'Coordinates',
	'Place',
	'Card',
	'SummaryCard',
	'AppCard',
	'PollCard',
	'PollOption',
	'PlayerCard',
	'PromoConvoCard',
	'PromoConvoAction',
	'BroadcastCard',
	'PeriscopeBroadcastCard',
	'EventCard',
	'Event',
	'NewsletterCard',
	'NewsletterIssueCard',
	'AmplifyCard',
	'AppPlayerCard',
	'SpacesCard',
	'MessageMeCard',
	'UnifiedCard',
	'UnifiedCardComponentObject',
	'UnifiedCardDetailComponentObject',
	'UnifiedCardMediumComponentObject',
	'UnifiedCardButtonGroupComponentObject',
	'UnifiedCardButton',
	'UnifiedCardSwipeableMediaComponentObject',
	'UnifiedCardSwipeableMediaMedium',
	'UnifiedCardAppStoreComponentObject',
	'UnifiedCardTwitterListDetailsComponentObject',
	'UnifiedCardTwitterCommunityDetailsComponentObject',
	'UnifiedCardDestination',
	'UnifiedCardApp',
	'UnifiedCardSwipeableLayoutSlide',
	'UnifiedCardCollectionLayoutSlide',
	'Vibe',
	'TweetRef',
	'Tombstone',
	'User',
	'UserLabel',
	'UserRef',
	'Community',
	'Trend',
	'GuestTokenManager',
	'TwitterSearchScraperMode',
	'TwitterSearchScraper',
	'TwitterUserScraper',
	'TwitterProfileScraper',
	'TwitterHashtagScraper',
	'TwitterCashtagScraper',
	'TwitterTweetScraperMode',
	'TwitterTweetScraper',
	'TwitterListPostsScraper',
	'TwitterCommunityScraper',
	'TwitterTrendsScraper',
]


import base64
import collections
import copy
import dataclasses
import datetime
import email.utils
import enum
import filelock
import itertools
import json
import random
import logging
import os
import re
import requests.adapters
import snscrape.base
import snscrape.utils
import string
import time
import typing
import urllib.parse
import urllib3.util.ssl_
import warnings


_logger = logging.getLogger(__name__)
_API_AUTHORIZATION_HEADER = 'Bearer AAAAAAAAAAAAAAAAAAAAANRILgAAAAAAnNwIzUejRCOuH5E6I8xnZz4puTs=1Zv7ttfk8LF81IUq16cHjhLTvJu4FA33AGWWjCpTnA'
_globalGuestTokenManager = None
_GUEST_TOKEN_VALIDITY = 10800
_CIPHERS_CHROME = 'TLS_AES_128_GCM_SHA256:TLS_AES_256_GCM_SHA384:TLS_CHACHA20_POLY1305_SHA256:ECDHE-ECDSA-AES128-GCM-SHA256:ECDHE-RSA-AES128-GCM-SHA256:ECDHE-ECDSA-AES256-GCM-SHA384:ECDHE-RSA-AES256-GCM-SHA384:ECDHE-ECDSA-CHACHA20-POLY1305:ECDHE-RSA-CHACHA20-POLY1305:ECDHE-RSA-AES128-SHA:ECDHE-RSA-AES256-SHA:AES128-GCM-SHA256:AES256-GCM-SHA384:AES128-SHA:AES256-SHA'


@dataclasses.dataclass
class Tweet(snscrape.base.Item):
	url: str
	date: datetime.datetime
	rawContent: str
	renderedContent: str
	id: int
	user: typing.Union['User', 'UserRef']
	replyCount: int
	retweetCount: int
	likeCount: int
	quoteCount: int
	conversationId: int
	lang: str
	source: typing.Optional[str] = None
	sourceUrl: typing.Optional[str] = None
	sourceLabel: typing.Optional[str] = None
	links: typing.Optional[typing.List['TextLink']] = None
	media: typing.Optional[typing.List['Medium']] = None
	retweetedTweet: typing.Optional['Tweet'] = None
	quotedTweet: typing.Optional['Tweet'] = None
	inReplyToTweetId: typing.Optional[int] = None
	inReplyToUser: typing.Optional['User'] = None
	mentionedUsers: typing.Optional[typing.List['User']] = None
	coordinates: typing.Optional['Coordinates'] = None
	place: typing.Optional['Place'] = None
	hashtags: typing.Optional[typing.List[str]] = None
	cashtags: typing.Optional[typing.List[str]] = None
	card: typing.Optional['Card'] = None
	viewCount: typing.Optional[int] = None
	vibe: typing.Optional['Vibe'] = None
	bookmarkCount: typing.Optional[int] = None
	pinned: typing.Optional[bool] = None

	username = snscrape.base._DeprecatedProperty('username', lambda self: getattr(self.user, 'username', None), 'user.username')
	outlinks = snscrape.base._DeprecatedProperty('outlinks', lambda self: [x.url for x in self.links] if self.links else [], 'links (url attribute)')
	outlinksss = snscrape.base._DeprecatedProperty('outlinksss', lambda self: ' '.join(x.url for x in self.links) if self.links else '', 'links (url attribute)')
	tcooutlinks = snscrape.base._DeprecatedProperty('tcooutlinks', lambda self: [x.tcourl for x in self.links] if self.links else [], 'links (tcourl attribute)')
	tcooutlinksss = snscrape.base._DeprecatedProperty('tcooutlinksss', lambda self: ' '.join(x.tcourl for x in self.links) if self.links else '', 'links (tcourl attribute)')
	content = snscrape.base._DeprecatedProperty('content', lambda self: self.rawContent, 'rawContent')

	def __str__(self):
		return self.url


@dataclasses.dataclass
class TextLink:
	text: typing.Optional[str]
	url: str
	tcourl: typing.Optional[str]
	indices: typing.Tuple[int, int]


class Medium:
	pass


@dataclasses.dataclass
class Photo(Medium):
	previewUrl: str
	fullUrl: str
	altText: typing.Optional[str] = None


@dataclasses.dataclass
class VideoVariant:
	url: str
	contentType: typing.Optional[str]
	bitrate: typing.Optional[int]


@dataclasses.dataclass
class Video(Medium):
	thumbnailUrl: str
	variants: typing.List[VideoVariant]
	duration: typing.Optional[float] = None
	views: typing.Optional[int] = None
	altText: typing.Optional[str] = None


@dataclasses.dataclass
class Gif(Medium):
	thumbnailUrl: str
	variants: typing.List[VideoVariant]
	altText: typing.Optional[str] = None


@dataclasses.dataclass
class Coordinates:
	longitude: float
	latitude: float


@dataclasses.dataclass
class Place:
	id: str
	fullName: str
	name: str
	type: str
	country: str
	countryCode: str


class Card:
	pass


@dataclasses.dataclass
class SummaryCard(Card):
	title: str
	url: str
	description: typing.Optional[str] = None
	thumbnailUrl: typing.Optional[str] = None
	siteUser: typing.Optional['User'] = None
	creatorUser: typing.Optional['User'] = None


@dataclasses.dataclass
class AppCard(SummaryCard):
	pass


@dataclasses.dataclass
class PollCard(Card):
	options: typing.List['PollOption']
	endDate: datetime.datetime
	duration: int
	finalResults: bool
	lastUpdateDate: typing.Optional[datetime.datetime] = None
	medium: typing.Optional[Medium] = None


@dataclasses.dataclass
class PollOption:
	label: str
	count: typing.Optional[int] = None


@dataclasses.dataclass
class PlayerCard(Card):
	title: str
	url: str
	description: typing.Optional[str] = None
	imageUrl: typing.Optional[str] = None
	siteUser: typing.Optional['User'] = None


@dataclasses.dataclass
class PromoConvoCard(Card):
	actions: typing.List['PromoConvoAction']
	thankYouText: str
	medium: Medium
	thankYouUrl: typing.Optional[str] = None
	thankYouTcoUrl: typing.Optional[str] = None
	cover: typing.Optional['Photo'] = None


@dataclasses.dataclass
class PromoConvoAction:
	label: str
	tweet: str


@dataclasses.dataclass
class BroadcastCard(Card):
	id: str
	url: str
	title: typing.Optional[str] = None
	state: typing.Optional[str] = None
	broadcaster: typing.Optional['User'] = None
	thumbnailUrl: typing.Optional[str] = None
	source: typing.Optional[str] = None
	siteUser: typing.Optional['User'] = None


@dataclasses.dataclass
class PeriscopeBroadcastCard(Card):
	id: str
	url: str
	title: str
	description: str
	state: str
	totalParticipants: int
	thumbnailUrl: typing.Optional[str] = None
	source: typing.Optional[str] = None
	broadcaster: typing.Optional['User'] = None
	siteUser: typing.Optional['User'] = None


@dataclasses.dataclass
class EventCard(Card):
	event: 'Event'


@dataclasses.dataclass
class Event:
	id: int
	category: str
	photo: Photo
	title: typing.Optional[str] = None
	description: typing.Optional[str] = None

	@property
	def url(self):
		return f'https://twitter.com/i/events/{self.id}'


@dataclasses.dataclass
class NewsletterCard(Card):
	title: str
	description: str
	url: str
	revueAccountId: int
	issueCount: int
	imageUrl: typing.Optional[str] = None


@dataclasses.dataclass
class NewsletterIssueCard(Card):
	newsletterTitle: str
	newsletterDescription: str
	issueTitle: str
	issueNumber: int
	url: str
	revueAccountId: int
	issueDescription: typing.Optional[str] = None
	imageUrl: typing.Optional[str] = None


@dataclasses.dataclass
class AmplifyCard(Card):
	id: str
	video: Video


@dataclasses.dataclass
class AppPlayerCard(Card):
	title: str
	video: Video
	appCategory: str
	playerOwnerId: int
	siteUser: typing.Optional['User'] = None


@dataclasses.dataclass
class SpacesCard(Card):
	url: str
	id: str


@dataclasses.dataclass
class MessageMeCard(Card):
	recipient: 'User'
	url: str
	buttonText: str


UnifiedCardComponentKey = str
UnifiedCardDestinationKey = str
UnifiedCardMediumKey = str
UnifiedCardAppKey = str


@dataclasses.dataclass
class UnifiedCard(Card):
	componentObjects: typing.Dict[UnifiedCardComponentKey, 'UnifiedCardComponentObject']
	destinations: typing.Dict[UnifiedCardDestinationKey, 'UnifiedCardDestination']
	media: typing.Dict[UnifiedCardMediumKey, Medium]
	apps: typing.Optional[typing.Dict[UnifiedCardAppKey, typing.List['UnifiedCardApp']]] = None
	components: typing.Optional[typing.List[UnifiedCardComponentKey]] = None
	swipeableLayoutSlides: typing.Optional[typing.List['UnifiedCardSwipeableLayoutSlide']] = None
	collectionLayoutSlides: typing.Optional[typing.List['UnifiedCardCollectionLayoutSlide']] = None
	type: typing.Optional[str] = None

	def __post_init__(self):
		if (self.components is not None) + (self.swipeableLayoutSlides is not None) + (self.collectionLayoutSlides is not None) != 1:
			raise ValueError('did not get exactly one of components, swipeableLayoutSlides, and collectionLayoutSlides')


class UnifiedCardComponentObject:
	pass


@dataclasses.dataclass
class UnifiedCardDetailComponentObject(UnifiedCardComponentObject):
	content: str
	destinationKey: UnifiedCardDestinationKey


@dataclasses.dataclass
class UnifiedCardMediumComponentObject(UnifiedCardComponentObject):
	mediumKey: UnifiedCardMediumKey
	destinationKey: UnifiedCardDestinationKey


@dataclasses.dataclass
class UnifiedCardButtonGroupComponentObject(UnifiedCardComponentObject):
	buttons: typing.List['UnifiedCardButton']


@dataclasses.dataclass
class UnifiedCardButton:
	text: str
	destinationKey: UnifiedCardDestinationKey


@dataclasses.dataclass
class UnifiedCardSwipeableMediaComponentObject(UnifiedCardComponentObject):
	media: typing.List['UnifiedCardSwipeableMediaMedium']


@dataclasses.dataclass
class UnifiedCardSwipeableMediaMedium:
	mediumKey: UnifiedCardMediumKey
	destinationKey: UnifiedCardDestinationKey


@dataclasses.dataclass
class UnifiedCardAppStoreComponentObject(UnifiedCardComponentObject):
	appKey: UnifiedCardAppKey
	destinationKey: UnifiedCardDestinationKey


@dataclasses.dataclass
class UnifiedCardTwitterListDetailsComponentObject(UnifiedCardComponentObject):
	name: str
	memberCount: int
	subscriberCount: int
	user: 'User'
	destinationKey: UnifiedCardDestinationKey


@dataclasses.dataclass
class UnifiedCardTwitterCommunityDetailsComponentObject(UnifiedCardComponentObject):
	name: str
	theme: str
	membersCount: int
	destinationKey: UnifiedCardDestinationKey
	membersFacepile: typing.Optional[typing.List['User']] = None


@dataclasses.dataclass
class UnifiedCardDestination:
	url: typing.Optional[str] = None
	appKey: typing.Optional[UnifiedCardAppKey] = None
	mediumKey: typing.Optional[UnifiedCardMediumKey] = None

	def __post_init__(self):
		if (self.url is None) == (self.appKey is None):
			raise ValueError('did not get exactly one of url and appKey')


@dataclasses.dataclass
class UnifiedCardApp:
	type: str
	id: str
	title: str
	countryCode: str
	url: str
	category: typing.Optional[str] = None
	description: typing.Optional[str] = None
	iconMediumKey: typing.Optional[UnifiedCardMediumKey] = None
	size: typing.Optional[int] = None
	installs: typing.Optional[int] = None
	ratingAverage: typing.Optional[float] = None
	ratingCount: typing.Optional[int] = None
	isFree: typing.Optional[bool] = None
	isEditorsChoice: typing.Optional[bool] = None
	hasInAppPurchases: typing.Optional[bool] = None
	hasInAppAds: typing.Optional[bool] = None


@dataclasses.dataclass
class UnifiedCardSwipeableLayoutSlide:
	mediumComponentKey: UnifiedCardComponentKey
	componentKey: UnifiedCardComponentKey


@dataclasses.dataclass
class UnifiedCardCollectionLayoutSlide:
	detailsComponentKey: UnifiedCardComponentKey
	mediumComponentKey: UnifiedCardComponentKey


@dataclasses.dataclass
class Vibe:
	text: str
	imageUrl: str
	imageDescription: str


@dataclasses.dataclass
class TweetRef(snscrape.base.Item):
	'''A reference to a tweet for which no proper Tweet object could be produced from the data returned by Twitter'''

	id: int

	def __str__(self):
		return f'https://twitter.com/i/web/status/{self.id}'


@dataclasses.dataclass
class Tombstone(snscrape.base.Item):
	'''A placeholder for a tweet that cannot be accessed'''

	id: int
	text: typing.Optional[str] = None
	textLinks: typing.Optional[typing.List[TextLink]] = None

	def __str__(self):
		return f'https://twitter.com/i/web/status/{self.id}'


@dataclasses.dataclass
class User(snscrape.base.Item):
	# Most fields can be None if they're not known.

	username: str
	id: int
	displayname: typing.Optional[str] = None
	rawDescription: typing.Optional[str] = None # Raw description with the URL(s) intact
	renderedDescription: typing.Optional[str] = None # Description as it's displayed on the web interface with URLs replaced
	descriptionLinks: typing.Optional[typing.List[TextLink]] = None
	verified: typing.Optional[bool] = None
	created: typing.Optional[datetime.datetime] = None
	followersCount: typing.Optional[int] = None
	friendsCount: typing.Optional[int] = None
	statusesCount: typing.Optional[int] = None
	favouritesCount: typing.Optional[int] = None
	listedCount: typing.Optional[int] = None
	mediaCount: typing.Optional[int] = None
	location: typing.Optional[str] = None
	protected: typing.Optional[bool] = None
	link: typing.Optional[TextLink] = None
	profileImageUrl: typing.Optional[str] = None
	profileBannerUrl: typing.Optional[str] = None
	label: typing.Optional['UserLabel'] = None
	blue: typing.Optional[bool] = None
	blueType: typing.Optional[str] = None

	descriptionUrls = snscrape.base._DeprecatedProperty('descriptionUrls', lambda self: self.descriptionLinks, 'descriptionLinks')
	linkUrl = snscrape.base._DeprecatedProperty('linkUrl', lambda self: self.link.url if self.link else None, 'link.url')
	linkTcourl = snscrape.base._DeprecatedProperty('linkTcourl', lambda self: self.link.tcourl if self.link else None, 'link.tcourl')
	description = snscrape.base._DeprecatedProperty('description', lambda self: self.renderedDescription, 'renderedDescription')

	@property
	def url(self):
		return f'https://twitter.com/{self.username}'

	def __str__(self):
		return self.url


@dataclasses.dataclass
class UserLabel:
	description: str
	url: typing.Optional[str] = None
	badgeUrl: typing.Optional[str] = None
	longDescription: typing.Optional[str] = None


@dataclasses.dataclass
class UserRef:
	id: int
	text: typing.Optional[str] = None
	textLinks: typing.Optional[typing.List[TextLink]] = None

	def __str__(self):
		return f'https://twitter.com/i/user/{self.id}'


@dataclasses.dataclass
class Community(snscrape.base.Item):
	id: int
	name: str
	created: datetime.datetime
	admin: typing.Union[User, UserRef]
	creator: typing.Union[User, UserRef]
	membersFacepile: typing.List[typing.Union[User, UserRef]]
	moderatorsCount: int
	membersCount: int
	rules: typing.List[str]
	theme: str
	bannerUrl: str
	description: typing.Optional[str] = None


@dataclasses.dataclass
class Trend(snscrape.base.Item):
	name: str
	domainContext: str
	metaDescription: typing.Optional[str] = None

	def __str__(self):
		return f'https://twitter.com/search?q={urllib.parse.quote(self.name)}'


class _ScrollDirection(enum.Enum):
	TOP = enum.auto()
	BOTTOM = enum.auto()
	BOTH = enum.auto()


class GuestTokenManager:
	def __init__(self):
		self._token = None
		self._setTime = 0.0

	@property
	def token(self):
		return self._token

	@token.setter
	def token(self, token):
		self._token = token
		self._setTime = time.time()

	@property
	def setTime(self):
		return self._setTime

	def reset(self, *, blockUntil = None):
		self._token = None
		self._setTime = 0.0


class _CLIGuestTokenManager(GuestTokenManager):
	def __init__(self):
		super().__init__()
		self._blockedUntil = 0
		cacheHome = os.environ.get('XDG_CACHE_HOME')
		if not cacheHome or not os.path.isabs(cacheHome):
			# This should be ${HOME}/.cache, but the HOME environment variable may not exist on non-POSIX-compliant systems.
			# On POSIX-compliant systems, the XDG Base Directory specification is followed exactly since ~ expands to $HOME if it is present.
			cacheHome = os.path.join(os.path.expanduser('~'), '.cache')
		dir = os.path.join(cacheHome, 'snscrape')
		if not os.path.isdir(dir):
			# os.makedirs does not apply mode recursively anymore. https://bugs.python.org/issue42367
			# This ensures that the XDG_CACHE_HOME is created with the right permissions.
			os.makedirs(os.path.dirname(dir), mode = 0o700, exist_ok = True)
			os.mkdir(dir, mode = 0o700)
		self._file = os.path.join(dir, 'cli-twitter-guest-token.json')
		self._lockFile = f'{self._file}.lock'
		self._lock = filelock.FileLock(self._lockFile)

	def _locked_load(self):
		if not os.path.exists(self._file):
			return None
		_logger.info(f'Reading guest token file {self._file}')
		with open(self._file, 'r') as fp:
			try:
				o = json.load(fp)
			except json.JSONDecodeError as e:
				_logger.warning(f'Malformed guest token file {self._file}: {e!s}')
				self._locked_delete()
				return None
		if o.get('version') != 1:
			_logger.warning(f'Outdated version of guest token file {self._file}')
			self._locked_delete()
			return None
		return o

	def _read(self):
		with self._lock:
			o = self._locked_load()
		if not o:
			self.reset()
			return None
		# Select a random non-blocked valid token if there is one
		currentTime = time.time()
		setTimeThreshold = currentTime - _GUEST_TOKEN_VALIDITY
		validTokens = [token for token, t in o['tokens'].items() if t['setTime'] >= setTimeThreshold and t.get('blockedUntil', 0) < currentTime]
		if not validTokens:
			return None
		token = random.choice(validTokens)
		self._token = token
		self._setTime = o['tokens'][token]['setTime']
		self._blockedUntil = 0

	def _write(self):
		with self._lock:
			# Read existing file
			o = self._locked_load()
			if not o:
				o = {'version': 1, 'tokens': {}}

			# Remove expired tokens
			setTimeThreshold = time.time() - _GUEST_TOKEN_VALIDITY
			o['tokens'] = {token: details for token, details in o['tokens'].items() if details['setTime'] >= setTimeThreshold}

			# Insert or update current token
			if self._token:
				if self._token not in o['tokens']:
					o['tokens'][self._token] = {}
				o['tokens'][self._token]['setTime'] = self._setTime
				if self._blockedUntil:
					o['tokens'][self._token]['blockedUntil'] = self._blockedUntil

			# Write back out if there are any tokens, else delete
			if o['tokens']:
				_logger.info(f'Writing guest token file {self._file}')
				with open(self._file, 'w') as fp:
					json.dump(o, fp)
			else:
				self._locked_delete()

	def _locked_delete(self):
		_logger.info(f'Deleting guest token file {self._file}')
		try:
			os.remove(self._file)
		except FileNotFoundError:
			# Another process likely already removed the file
			pass

	@property
	def token(self):
		if not self._token:
			self._read()
		return self._token

	@token.setter
	def token(self, token):
		super(type(self), type(self)).token.__set__(self, token)  # https://bugs.python.org/issue14965
		self._write()

	@property
	def setTime(self):
		self.token  # Implicitly reads from the file if necessary
		return self._setTime

	def reset(self, *, blockUntil = None):
		self._blockedUntil = blockUntil
		self._write()
		super().reset()
		self._blockedUntil = 0


class _TwitterTLSAdapter(snscrape.base._HTTPSAdapter):
	def init_poolmanager(self, *args, **kwargs):
		#FIXME: When urllib3 2.0.0 is out and can be required, this should use urllib3.util.create_urllib3_context instead of the private, undocumented ssl_ module.
		kwargs['ssl_context'] = urllib3.util.ssl_.create_urllib3_context(ciphers = _CIPHERS_CHROME)
		super().init_poolmanager(*args, **kwargs)


class _TwitterAPIType(enum.Enum):
	V2 = 0  # Introduced with the redesign
	GRAPHQL = 1


class _TwitterAPIScraper(snscrape.base.Scraper):
	def __init__(self, baseUrl, *, guestTokenManager = None, maxEmptyPages = 0, **kwargs):
		super().__init__(**kwargs)
		self._baseUrl = baseUrl
		if guestTokenManager is None:
			global _globalGuestTokenManager
			if _globalGuestTokenManager is None:
				_globalGuestTokenManager = GuestTokenManager()
			guestTokenManager = _globalGuestTokenManager
		self._guestTokenManager = guestTokenManager
		self._maxEmptyPages = maxEmptyPages
		self._apiHeaders = {
			'Authorization': _API_AUTHORIZATION_HEADER,
			'Referer': self._baseUrl,
			'Accept-Language': 'en-US,en;q=0.5',
		}
		adapter = _TwitterTLSAdapter()
		self._session.mount('https://twitter.com', adapter)
		self._session.mount('https://api.twitter.com', adapter)

	def _check_guest_token_response(self, r):
		if r.status_code != 200:
			return False, ('non-200 response' if r.status_code != 404 else 'blocked') + f' ({r.status_code})'
		return True, None

	def _ensure_guest_token(self, url = None):
		if self._guestTokenManager.token is None:
			_logger.info('Retrieving guest token')
			r = self._get(self._baseUrl if url is None else url, responseOkCallback = self._check_guest_token_response)
			if (match := re.search(r'document\.cookie = decodeURIComponent\("gt=(\d+); Max-Age=10800; Domain=\.twitter\.com; Path=/; Secure"\);', r.text)):
				_logger.debug('Found guest token in HTML')
				self._guestTokenManager.token = match.group(1)
			if 'gt' in r.cookies:
				_logger.debug('Found guest token in cookies')
				self._guestTokenManager.token = r.cookies['gt']
			if not self._guestTokenManager.token:
				_logger.debug('No guest token in response')
				_logger.info('Retrieving guest token via API')
				r = self._post('https://api.twitter.com/1.1/guest/activate.json', data = b'', headers = self._apiHeaders, responseOkCallback = self._check_guest_token_response)
				o = r.json()
				if not o.get('guest_token'):
					raise snscrape.base.ScraperException('Unable to retrieve guest token')
				self._guestTokenManager.token = o['guest_token']
			assert self._guestTokenManager.token
		_logger.debug(f'Using guest token {self._guestTokenManager.token}')
		self._session.cookies.set('gt', self._guestTokenManager.token, domain = '.twitter.com', path = '/', secure = True, expires = self._guestTokenManager.setTime + _GUEST_TOKEN_VALIDITY)
		self._apiHeaders['x-guest-token'] = self._guestTokenManager.token

	def _unset_guest_token(self, blockUntil):
		self._guestTokenManager.reset(blockUntil = blockUntil)
		del self._session.cookies['gt']
		del self._apiHeaders['x-guest-token']

	def _check_api_response(self, r):
		if r.status_code in (403, 404, 429):
			if r.status_code == 429 and r.headers.get('x-rate-limit-remaining', '') == '0' and 'x-rate-limit-reset' in r.headers:
				blockUntil = min(int(r.headers['x-rate-limit-reset']), int(time.time()) + 900)
			else:
				blockUntil = int(time.time()) + 300
			self._unset_guest_token(blockUntil)
			self._ensure_guest_token()
			return False, f'blocked ({r.status_code})'
		if r.headers.get('content-type', '').replace(' ', '') != 'application/json;charset=utf-8':
			return False, 'content type is not JSON'
		if r.status_code != 200:
			return False, f'non-200 status code ({r.status_code})'
		return True, None

	def _get_api_data(self, endpoint, apiType, params, instructionsPath = None):
		self._ensure_guest_token()
		if apiType is _TwitterAPIType.GRAPHQL:
			params = urllib.parse.urlencode({k: json.dumps(v, separators = (',', ':')) for k, v in params.items()}, quote_via = urllib.parse.quote)
		r = self._get(endpoint, params = params, headers = self._apiHeaders, responseOkCallback = self._check_api_response)
		try:
			obj = r.json()
		except json.JSONDecodeError as e:
			raise snscrape.base.ScraperException('Received invalid JSON from Twitter') from e
		if apiType is _TwitterAPIType.GRAPHQL and 'errors' in obj:
			msg = 'Twitter responded with an error: ' + ', '.join(f'{e["name"]}: {e["message"]}' for e in obj['errors'])
			instructions = obj
			for k in instructionsPath:
				instructions = instructions.get(k, {})
			if instructions:
				_logger.warning(msg)
			else:
				raise snscrape.base.ScraperException(msg)
		return obj

	def _iter_api_data(self, endpoint, apiType, params, paginationParams = None, cursor = None, direction = _ScrollDirection.BOTTOM, instructionsPath = None):
		# Iterate over endpoint with params/paginationParams, optionally starting from a cursor
		# Handles guest token extraction using the baseUrl passed to __init__ etc.
		# Order from params and paginationParams is preserved. To insert the cursor at a particular location, insert a 'cursor' key into paginationParams there (value is overwritten).
		# direction controls in which direction it should scroll from the initial response. BOTH equals TOP followed by BOTTOM.
		# instructionsPath must be present if apiType is GRAPHQL.

		# Logic for dual scrolling: direction is set to top, but if the bottom cursor is found, bottomCursorAndStop is set accordingly.
		# Once the top pagination is exhausted, the bottomCursorAndStop is used and reset to None; it isn't set anymore after because the first entry condition will always be true for the bottom cursor.

		assert apiType is _TwitterAPIType.GRAPHQL
		if cursor is None:
			reqParams = params
		else:
			reqParams = copy.deepcopy(paginationParams)
			reqParams['variables']['cursor'] = cursor
		bottomCursorAndStop = None
		if direction is _ScrollDirection.TOP or direction is _ScrollDirection.BOTH:
			dir = 'top'
		else:
			dir = 'bottom'
		stopOnEmptyResponse = False
		emptyResponsesOnCursor = 0
		emptyPages = 0
		while True:
			_logger.info(f'Retrieving scroll page {cursor}')
			obj = self._get_api_data(endpoint, apiType, reqParams, instructionsPath = instructionsPath)
			yield obj

			# No data format test, just a hard and loud crash if anything's wrong :-)
			newCursor = None
			promptCursor = None
			newBottomCursorAndStop = None
			instructions = obj
			for k in instructionsPath:
				instructions = instructions[k]
			entryCount = 0
			for instruction in instructions:
				if 'addEntries' in instruction:
					entries = instruction['addEntries']['entries']
				elif 'replaceEntry' in instruction:
					entries = [instruction['replaceEntry']['entry']]
				elif instruction.get('type') == 'TimelineAddEntries':
					entries = instruction['entries']
				elif instruction.get('type') == 'TimelineReplaceEntry':
					entries = [instruction['entry']]
				else:
					continue
				entryCount += self._count_tweets_and_users(entries)
				for entry in entries:
					if not (entry['entryId'].startswith('sq-cursor-') or entry['entryId'].startswith('cursor-')):
						continue
					cursorContent = entry['content']
					while cursorContent.get('itemType') == 'TimelineTimelineItem' or cursorContent.get('entryType') == 'TimelineTimelineItem':
						cursorContent = cursorContent['itemContent']
					entryCursor, entryCursorStop = cursorContent['value'], cursorContent.get('stopOnEmptyResponse', None)
					if entry['entryId'] == f'sq-cursor-{dir}' or entry['entryId'].startswith(f'cursor-{dir}-'):
						newCursor = entryCursor
						if entryCursorStop is not None:
							stopOnEmptyResponse = entryCursorStop
					elif entry['entryId'].startswith('cursor-showmorethreadsprompt-') or entry['entryId'].startswith('cursor-showmorethreads-'):
						# E.g. 'offensive' replies and 'Show more replies' button
						promptCursor = entryCursor
					elif direction is _ScrollDirection.BOTH and bottomCursorAndStop is None and (entry['entryId'] == 'sq-cursor-bottom' or entry['entryId'].startswith('cursor-bottom-')):
						newBottomCursorAndStop = (entryCursor, entryCursorStop or False)
			if bottomCursorAndStop is None and newBottomCursorAndStop is not None:
				bottomCursorAndStop = newBottomCursorAndStop
			if newCursor == cursor and entryCount == 0:
				# Twitter sometimes returns the same cursor as requested and no results even though there are more results.
				# When this happens, retry the same cursor up to the retries setting.
				emptyResponsesOnCursor += 1
				if emptyResponsesOnCursor > self._retries:
					break
			if entryCount == 0:
				emptyPages += 1
				if self._maxEmptyPages and emptyPages >= self._maxEmptyPages:
					_logger.warning(f'Stopping after {emptyPages} empty pages')
					break
			else:
				emptyPages = 0
			if not newCursor or (stopOnEmptyResponse and entryCount == 0):
				# End of pagination
				if promptCursor is not None:
					newCursor = promptCursor
				elif direction is _ScrollDirection.BOTH and bottomCursorAndStop is not None:
					dir = 'bottom'
					newCursor, stopOnEmptyResponse = bottomCursorAndStop
					bottomCursorAndStop = None
				else:
					break
			if newCursor != cursor:
				emptyResponsesOnCursor = 0
			cursor = newCursor
			reqParams = copy.deepcopy(paginationParams)
			reqParams['variables']['cursor'] = cursor

	def _count_tweets_and_users(self, entries):
		return sum(entry['entryId'].startswith('sq-I-t-') or entry['entryId'].startswith('tweet-') or entry['entryId'].startswith('user-') for entry in entries)

	def _get_tweet_id(self, tweet):
		return tweet['id'] if 'id' in tweet else int(tweet['id_str'])

	def _make_tweet(self, tweet, user, retweetedTweet = None, quotedTweet = None, card = None, noteTweet = None, **kwargs):
		tweetId = self._get_tweet_id(tweet)
		kwargs['id'] = tweetId
		if noteTweet:
			kwargs['rawContent'] = noteTweet['text']
			entities = noteTweet['entity_set']
		else:
			kwargs['rawContent'] = tweet['full_text']
			entities = tweet['entities']
		links = entities.get('urls')
		kwargs['renderedContent'] = self._render_text_with_urls(kwargs['rawContent'], links)
		kwargs['user'] = user
		kwargs['date'] = email.utils.parsedate_to_datetime(tweet['created_at'])
		if links:
			kwargs['links'] = [TextLink(
			                     text = u.get('display_url'),
			                     url = u['expanded_url'],
			                     tcourl = u['url'],
			                     indices = tuple(u['indices']),
			                   ) for u in links]
		kwargs['url'] = f'https://twitter.com/{getattr(user, "username", "i/web")}/status/{tweetId}'
		kwargs['replyCount'] = tweet['reply_count']
		kwargs['retweetCount'] = tweet['retweet_count']
		kwargs['likeCount'] = tweet['favorite_count']
		kwargs['quoteCount'] = tweet['quote_count']
		kwargs['conversationId'] = tweet['conversation_id'] if 'conversation_id' in tweet else int(tweet['conversation_id_str'])
		kwargs['lang'] = tweet['lang']
		if 'source' in tweet:
			kwargs['source'] = tweet['source']
			if (match := re.search(r'href=[\'"]?([^\'" >]+)', tweet['source'])):
				kwargs['sourceUrl'] = match.group(1)
			if (match := re.search(r'>([^<]*)<', tweet['source'])):
				kwargs['sourceLabel'] = match.group(1)
		if 'extended_entities' in tweet and 'media' in tweet['extended_entities']:
			media = []
			for medium in tweet['extended_entities']['media']:
				if (mediumO := self._make_medium(medium, tweetId)):
					media.append(mediumO)
			if media:
				kwargs['media'] = media
		if retweetedTweet:
			kwargs['retweetedTweet'] = retweetedTweet
		if quotedTweet:
			kwargs['quotedTweet'] = quotedTweet
		if (inReplyToTweetId := tweet.get('in_reply_to_status_id_str')):
			kwargs['inReplyToTweetId'] = int(inReplyToTweetId)
			inReplyToUserId = int(tweet['in_reply_to_user_id_str'])
			if inReplyToUserId == kwargs['user'].id:
				kwargs['inReplyToUser'] = kwargs['user']
			elif entities.get('user_mentions'):
				for u in entities['user_mentions']:
					if u['id_str'] == tweet['in_reply_to_user_id_str']:
						kwargs['inReplyToUser'] = User(username = u['screen_name'], id = u['id'] if 'id' in u else int(u['id_str']), displayname = u['name'])
			if 'inReplyToUser' not in kwargs:
				kwargs['inReplyToUser'] = User(username = tweet['in_reply_to_screen_name'], id = inReplyToUserId)
		if entities.get('user_mentions'):
			kwargs['mentionedUsers'] = [User(username = u['screen_name'], id = u['id'] if 'id' in u else int(u['id_str']), displayname = u['name']) for u in entities['user_mentions']]

		# https://developer.twitter.com/en/docs/tutorials/filtering-tweets-by-location
		if tweet.get('coordinates'):
			# coordinates root key (if present) presents coordinates in the form [LONGITUDE, LATITUDE]
			if (coords := tweet['coordinates']['coordinates']) and len(coords) == 2:
				kwargs['coordinates'] = Coordinates(coords[0], coords[1])
		elif tweet.get('geo'):
			# coordinates root key (if present) presents coordinates in the form [LATITUDE, LONGITUDE]
			if (coords := tweet['geo']['coordinates']) and len(coords) == 2:
				kwargs['coordinates'] = Coordinates(coords[1], coords[0])
		if tweet.get('place'):
			kwargs['place'] = Place(tweet['place']['id'], tweet['place']['full_name'], tweet['place']['name'], tweet['place']['place_type'], tweet['place']['country'], tweet['place']['country_code'])
			if 'coordinates' not in kwargs and tweet['place'].get('bounding_box') and (coords := tweet['place']['bounding_box']['coordinates']) and coords[0] and len(coords[0][0]) == 2:
				# Take the first (longitude, latitude) couple of the "place square"
				kwargs['coordinates'] = Coordinates(coords[0][0][0], coords[0][0][1])
		if entities.get('hashtags'):
			kwargs['hashtags'] = [o['text'] for o in entities['hashtags']]
		if entities.get('symbols'):
			kwargs['cashtags'] = [o['text'] for o in entities['symbols']]
		if card:
			kwargs['card'] = card
			if hasattr(card, 'url') and '//t.co/' in card.url:
				# Try to convert the URL to the non-shortened/t.co one
				# Retweets inherit the card but not the outlinks; try to get them from the retweeted tweet instead in that case.
				candidates = []
				if 'links' in kwargs:
					candidates.extend(kwargs['links'])
				if retweetedTweet:
					candidates.extend(retweetedTweet.links)
				for u in candidates:
					if u.tcourl == card.url:
						card.url = u.url
						break
				else:
					_logger.warning(f'Could not translate t.co card URL on tweet {tweetId}')
		if 'bookmark_count' in tweet:
			kwargs['bookmarkCount'] = tweet['bookmark_count']
		return Tweet(**kwargs)

	def _make_medium(self, medium, tweetId):
		if medium['type'] == 'photo':
			if '?format=' in medium['media_url_https'] or '&format=' in medium['media_url_https']:
				return Photo(previewUrl = medium['media_url_https'], fullUrl = medium['media_url_https'])
			if '.' not in medium['media_url_https']:
				_logger.warning(f'Skipping malformed medium URL on tweet {tweetId}: {medium["media_url_https"]!r} contains no dot')
				return
			baseUrl, format = medium['media_url_https'].rsplit('.', 1)
			if format not in ('jpg', 'png'):
				_logger.warning(f'Skipping photo with unknown format on tweet {tweetId}: {format!r}')
				return
			mKwargs = {
				'previewUrl': f'{baseUrl}?format={format}&name=small',
				'fullUrl': f'{baseUrl}?format={format}&name=orig',
			}
			if medium.get('ext_alt_text'):
				mKwargs['altText'] = medium['ext_alt_text']
			return Photo(**mKwargs)
		elif medium['type'] == 'video' or medium['type'] == 'animated_gif':
			variants = []
			for variant in medium['video_info']['variants']:
				variants.append(VideoVariant(contentType = variant['content_type'], url = variant['url'], bitrate = variant.get('bitrate')))
			mKwargs = {
				'thumbnailUrl': medium['media_url_https'],
				'variants': variants,
			}
			if medium['type'] == 'video':
				mKwargs['duration'] = medium['video_info']['duration_millis'] / 1000
				if (ext := medium.get('ext')) and (mediaStats := ext.get('mediaStats')) and isinstance(r := mediaStats['r'], dict) and 'ok' in r and isinstance(r['ok'], dict):
					mKwargs['views'] = int(r['ok']['viewCount'])
				elif (mediaStats := medium.get('mediaStats')):
					mKwargs['views'] = mediaStats['viewCount']
				cls = Video
			elif medium['type'] == 'animated_gif':
				cls = Gif
			if medium.get('ext_alt_text'):
				mKwargs['altText'] = medium['ext_alt_text']
			return cls(**mKwargs)
		else:
			_logger.warning(f'Unsupported medium type on tweet {tweetId}: {medium["type"]!r}')

	def _make_card(self, card, apiType, tweetId):
		bindingValues = {}

		userRefs = {}
		for o in card['legacy'].get('user_refs_results', []):
			if 'result' not in o:
				_logger.warning(f'Empty user ref object in card on tweet {tweetId}')
				continue
			user = self._graphql_user_results_to_user(o)
			if isinstance(user, UserRef) or user is None:
				_logger.warning(f'Unavailable user in card on tweet {tweetId}')
				continue
			if user.id in userRefs:
				if userRefs[user.id] != user:
					_logger.warning(f'Duplicate user {user.id} with differing data in card on tweet {tweetId}')
				continue
			userRefs[user.id] = user

		messyBindingValues = ((x['key'], x['value']) for x in card['legacy']['binding_values'])
		for key, value in messyBindingValues:
			if 'type' not in value:
				# Silently ignore creator/site entries since they frequently appear like this.
				if key not in ('creator', 'site'):
					_logger.warning(f'Skipping type-less card value {key!r} on tweet {tweetId}')
				continue
			if value['type'] == 'STRING':
				bindingValues[key] = value['string_value']
				if key.endswith('_datetime_utc'):
					bindingValues[key] = datetime.datetime.strptime(bindingValues[key], '%Y-%m-%dT%H:%M:%SZ').replace(tzinfo = datetime.timezone.utc)
			elif value['type'] == 'IMAGE':
				bindingValues[key] = value['image_value']['url']
			elif value['type'] == 'IMAGE_COLOR':
				# Silently discard this.
				pass
			elif value['type'] == 'BOOLEAN':
				bindingValues[key] = value['boolean_value']
			elif value['type'] == 'USER':
				userId = int(value['user_value']['id_str'])
				bindingValues[key] = userRefs.get(userId)
				if bindingValues[key] is None:
					_logger.warning(f'User {userId} not found in user refs in card on tweet {tweetId}')
			else:
				_logger.warning(f'Unsupported card value type on {key!r} on tweet {tweetId}: {value["type"]!r}')

		cardName = card['legacy']['name']

		if cardName in ('summary', 'summary_large_image', 'app', 'direct_store_link_app'):
			keyMap = {
				'title': 'title',
				'description': 'description',
				'card_url': 'url',
				'site': 'siteUser',
				'creator': 'creatorUser',
			}
			if cardName in ('app', 'direct_store_link_app'):
				keyMap['thumbnail_original'] = 'thumbnailUrl'
				return AppCard(**snscrape.utils.dict_map(bindingValues, keyMap))
			else:
				keyMap['thumbnail_image_original'] = 'thumbnailUrl'
				return SummaryCard(**snscrape.utils.dict_map(bindingValues, keyMap))
		elif any(cardName.startswith(x) for x in ('poll2choice_', 'poll3choice_', 'poll4choice_')) and cardName.split('_', 1)[1] in ('text_only', 'image', 'video'):
			kwargs = snscrape.utils.dict_map(bindingValues, {'end_datetime_utc': 'endDate', 'last_updated_datetime_utc': 'lastUpdateDate', 'duration_minutes': 'duration', 'counts_are_final': 'finalResults'})

			options = []
			for key in sorted(bindingValues):
				if key.startswith('choice') and key.endswith('_label'):
					optKwargs = {'label': bindingValues[key]}
					if (count := bindingValues.get(f'{key[:-5]}count')):
						optKwargs['count'] = int(count)
					options.append(PollOption(**optKwargs))
			kwargs['options'] = options
			kwargs['duration'] = int(kwargs['duration'])

			if cardName.endswith('_image'):
				kwargs['medium'] = Photo(previewUrl = bindingValues['image_small'], fullUrl = bindingValues['image_original'])
			elif cardName.endswith('_video'):
				variants = []
				variants.append(VideoVariant(contentType = 'application/x-mpegurl', url = bindingValues['player_hls_url'], bitrate = None))
				if 'vmap' not in bindingValues['player_stream_url']:
					_logger.warning(f'Non-VMAP URL in {cardName} player_stream_url on tweet {tweetId}')
				variants.append(VideoVariant(contentType = 'text/xml', url = bindingValues['player_stream_url'], bitrate = None))
				kwargs['medium'] = Video(thumbnailUrl = bindingValues['player_image_original'], variants = variants, duration = int(bindingValues['content_duration_seconds']))

			return PollCard(**kwargs)
		elif cardName == 'player':
			return PlayerCard(**snscrape.utils.dict_map(bindingValues, {'title': 'title', 'description': 'description', 'card_url': 'url', 'player_image_original': 'imageUrl', 'site': 'siteUser'}))
		elif cardName in ('promo_image_convo', 'promo_video_convo'):
			kwargs = snscrape.utils.dict_map(bindingValues, {'thank_you_text': 'thankYouText', 'thank_you_url': 'thankYouUrl', 'thank_you_shortened_url': 'thankYouTcoUrl'})
			kwargs['actions'] = []
			for l in ('one', 'two', 'three', 'four'):
				if f'cta_{l}' in bindingValues:
					kwargs['actions'].append(PromoConvoAction(label = bindingValues[f'cta_{l}'], tweet = bindingValues[f'cta_{l}_tweet']))
			if 'image' in cardName:
				kwargs['medium'] = Photo(previewUrl = bindingValues['promo_image_small'], fullUrl = bindingValues['promo_image_original'])
				if 'cover_promo_image' in bindingValues:
					kwargs['cover'] = Photo(previewUrl = bindingValues['cover_promo_image_small'], fullUrl = bindingValues['cover_promo_image_original'])
			elif 'video' in cardName:
				variants = []
				variants.append(VideoVariant(contentType = bindingValues['player_stream_content_type'], url = bindingValues['player_stream_url'], bitrate = None))
				if bindingValues['player_stream_url'] != bindingValues['player_url']:
					if 'vmap' not in bindingValues['player_url']:
						_logger.warning(f'Non-VMAP URL in {cardName} player_url on tweet {tweetId}')
					variants.append(VideoVariant(contentType = 'text/xml', url = bindingValues['player_url'], bitrate = None))
				kwargs['medium'] = Video(thumbnailUrl = bindingValues['player_image_original'], variants = variants, duration = int(bindingValues['content_duration_seconds']))
			return PromoConvoCard(**kwargs)
		elif cardName in ('745291183405076480:broadcast', '3691233323:periscope_broadcast'):
			keyMap = {'broadcast_state': 'state', 'broadcast_source': 'source', 'site': 'siteUser'}
			if cardName == '745291183405076480:broadcast':
				keyMap = {**keyMap, 'broadcast_id': 'id', 'broadcast_url': 'url', 'broadcast_title': 'title', 'broadcast_thumbnail_original': 'thumbnailUrl'}
			else:
				keyMap = {**keyMap, 'id': 'id', 'url': 'url', 'title': 'title', 'description': 'description', 'total_participants': 'totalParticipants', 'full_size_thumbnail_url': 'thumbnailUrl'}
			kwargs = snscrape.utils.dict_map(bindingValues, keyMap)
			if 'broadcaster_twitter_id' in bindingValues:
				if int(bindingValues['broadcaster_twitter_id']) in userRefs:
					kwargs['broadcaster'] = userRefs[int(bindingValues['broadcaster_twitter_id'])]
				else:
					kwargs['broadcaster'] = User(id = int(bindingValues['broadcaster_twitter_id']), username = bindingValues['broadcaster_username'], displayname = bindingValues['broadcaster_display_name'])
			if 'siteUser' not in kwargs:
				kwargs['siteUser'] = None
			if cardName == '745291183405076480:broadcast':
				return BroadcastCard(**kwargs)
			else:
				kwargs['totalParticipants'] = int(kwargs['totalParticipants'])
				return PeriscopeBroadcastCard(**kwargs)
		elif cardName == '745291183405076480:live_event':
			kwargs = snscrape.utils.dict_map(bindingValues, {'event_id': 'id', 'event_title': 'title', 'event_category': 'category', 'event_subtitle': 'description'})
			kwargs['id'] = int(kwargs['id'])
			kwargs['photo'] = Photo(previewUrl = bindingValues['event_thumbnail_small'], fullUrl = bindingValues.get('event_thumbnail_original') or bindingValues['event_thumbnail'])
			return EventCard(event = Event(**kwargs))
		elif cardName == '3337203208:newsletter_publication':
			kwargs = snscrape.utils.dict_map(bindingValues, {'newsletter_title': 'title', 'newsletter_description': 'description', 'newsletter_image_original': 'imageUrl', 'card_url': 'url', 'revue_account_id': 'revueAccountId', 'issue_count': 'issueCount'})
			kwargs['revueAccountId'] = int(kwargs['revueAccountId'])
			kwargs['issueCount'] = int(kwargs['issueCount'])
			return NewsletterCard(**kwargs)
		elif cardName == '3337203208:newsletter_issue':
			kwargs = snscrape.utils.dict_map(bindingValues, {
				'newsletter_title': 'newsletterTitle',
				'newsletter_description': 'newsletterDescription',
				'issue_title': 'issueTitle',
				'issue_description': 'issueDescription',
				'issue_number': 'issueNumber',
				'issue_image_original': 'imageUrl',
				'card_url': 'url',
				'revue_account_id': 'revueAccountId'
			})
			kwargs['issueNumber'] = int(kwargs['issueNumber'])
			kwargs['revueAccountId'] = int(kwargs['revueAccountId'])
			return NewsletterIssueCard(**kwargs)
		elif cardName == 'amplify':
			return AmplifyCard(
				id = bindingValues['amplify_content_id'],
				video = Video(
					thumbnailUrl = bindingValues['player_image'],
					variants = [VideoVariant(url = bindingValues['amplify_url_vmap'], contentType = bindingValues.get('player_stream_content_type'), bitrate = None)],
				),
			)
		elif cardName == 'appplayer':
			kwargs = snscrape.utils.dict_map(bindingValues, {'title': 'title', 'app_category': 'appCategory', 'player_owner_id': 'playerOwnerId', 'site': 'siteUser'})
			kwargs['playerOwnerId'] = int(kwargs['playerOwnerId'])
			variants = []
			variants.append(VideoVariant(contentType = 'application/x-mpegurl', url = bindingValues['player_hls_url'], bitrate = None))
			if 'vmap' not in bindingValues['player_url']:
				_logger.warning(f'Non-VMAP URL in {cardName} player_url on tweet {tweetId}')
			variants.append(VideoVariant(contentType = 'text/xml', url = bindingValues['player_url'], bitrate = None))
			kwargs['video'] = Video(thumbnailUrl = bindingValues['player_image_original'], variants = variants, duration = int(bindingValues['content_duration_seconds']))
			return AppPlayerCard(**kwargs)
		elif cardName == '3691233323:audiospace':
			return SpacesCard(**snscrape.utils.dict_map(bindingValues, {'card_url': 'url', 'id': 'id'}))
		elif cardName == '2586390716:message_me':
			# Note that the strings in Twitter's JS appear to have an incorrect mapping that then gets changed somewhere in the 1.8 MiB of JS!
			# cta_1, 3, and 4 should mean 'Message us', 'Send a private message', and 'Send me a private message', but the correct mapping is currently unknown.
			ctas = {'message_me_card_cta_2': 'Send us a private message'}
			if bindingValues['cta'] not in ctas:
				_logger.warning(f'Unsupported message_me card cta on tweet {tweetId}: {bindingValues["cta"]!r}')
				return
			return MessageMeCard(**snscrape.utils.dict_map(bindingValues, {'recipient': 'recipient', 'card_url': 'url'}), buttonText = ctas[bindingValues['cta']])
		elif cardName == 'unified_card':
			o = json.loads(bindingValues['unified_card'])
			kwargs = {}
			if 'type' in o:
				unifiedCardType = o.get('type')
				if unifiedCardType not in (
					'image_app',
					'image_carousel_app',
					'image_carousel_website',
					'image_collection_website',
					'image_multi_dest_carousel_website',
					'image_website',
					'mixed_media_multi_dest_carousel_website',
					'mixed_media_single_dest_carousel_app',
					'mixed_media_single_dest_carousel_website',
					'video_app',
					'video_carousel_app',
					'video_carousel_website',
					'video_multi_dest_carousel_website',
					'video_website',
				):
					_logger.warning(f'Unsupported unified_card type on tweet {tweetId}: {unifiedCardType!r}')
					return
				kwargs['type'] = unifiedCardType
			elif set(c['type'] for c in o['component_objects'].values()) not in ({'media', 'twitter_list_details'}, {'media', 'community_details'}):
				_logger.warning(f'Unsupported unified_card type on tweet {tweetId}')
				return

			kwargs['componentObjects'] = {}
			for k, v in o['component_objects'].items():
				if v['type'] == 'details':
					co = UnifiedCardDetailComponentObject(content = v['data']['title']['content'], destinationKey = v['data']['destination'])
				elif v['type'] == 'media':
					co = UnifiedCardMediumComponentObject(mediumKey = v['data']['id'], destinationKey = v['data']['destination'])
				elif v['type'] == 'button_group':
					if not all(b['type'] == 'cta' for b in v['data']['buttons']):
						_logger.warning(f'Unsupported unified_card button_group button type on tweet {tweetId}')
						return
					buttons = [UnifiedCardButton(text = b['action'][0].upper() + re.sub('[A-Z]', lambda x: f' {x[0]}', b['action'][1:]), destinationKey = b['destination']) for b in v['data']['buttons']]
					co = UnifiedCardButtonGroupComponentObject(buttons = buttons)
				elif v['type'] == 'swipeable_media':
					media = [UnifiedCardSwipeableMediaMedium(mediumKey = m['id'], destinationKey = m['destination']) for m in v['data']['media_list']]
					co = UnifiedCardSwipeableMediaComponentObject(media = media)
				elif v['type'] == 'app_store_details':
					co = UnifiedCardAppStoreComponentObject(appKey = v['data']['app_id'], destinationKey = v['data']['destination'])
				elif v['type'] == 'twitter_list_details':
					co = UnifiedCardTwitterListDetailsComponentObject(
						name = v['data']['name']['content'],
						memberCount = v['data']['member_count'],
						subscriberCount = v['data']['subscriber_count'],
						user = self._user_to_user(o['users'][v['data']['user_id']]),
						destinationKey = v['data']['destination'],
					)
				elif v['type'] == 'community_details':
					co = UnifiedCardTwitterCommunityDetailsComponentObject(
						name = v['data']['name']['content'],
						theme = v['data']['theme'],
						membersCount = v['data']['member_count'],
						destinationKey = v['data']['destination'],
						membersFacepile = [self._user_to_user(u) for u in map(o['users'].get, v['data']['members_facepile']) if u],
					)
				else:
					_logger.warning(f'Unsupported unified_card component type on tweet {tweetId}: {v["type"]!r}')
					return
				kwargs['componentObjects'][k] = co

			kwargs['destinations'] = {}
			for k, v in o['destination_objects'].items():
				dKwargs = {}
				if 'url_data' in v['data']:
					dKwargs['url'] = v['data']['url_data']['url']
				if 'app_id' in v['data']:
					dKwargs['appKey'] = v['data']['app_id']
				if 'media_id' in v['data']:
					dKwargs['mediumKey'] = v['data']['media_id']
				kwargs['destinations'][k] = UnifiedCardDestination(**dKwargs)

			kwargs['media'] = {}
			for k, v in o['media_entities'].items():
				if (medium := self._make_medium(v, tweetId)):
					kwargs['media'][k] = medium

			if 'app_store_data' in o:
				kwargs['apps'] = {}
				for k, v in o['app_store_data'].items():
					variants = []
					for var in v:
						vKwargsMap = {
							'type': 'type',
							'id': 'id',
							'icon_media_key': 'iconMediumKey',
							'country_code': 'countryCode',
							'num_installs': 'installs',
							'size_bytes': 'size',
							'is_free': 'isFree',
							'is_editors_choice': 'isEditorsChoice',
							'has_in_app_purchases': 'hasInAppPurchases',
							'has_in_app_ads': 'hasInAppAds',
						}
						vKwargs = {kwarg: var[key] for key, kwarg in vKwargsMap.items() if key in var}
						vKwargs['title'] = var['title']['content']
						if 'description' in var:
							vKwargs['description'] = var['description']['content']
						if 'category' in var:
							vKwargs['category'] = var['category']['content']
						if (ratings := var['ratings']):
							vKwargs['ratingAverage'] = var['ratings']['star']
							vKwargs['ratingCount'] = var['ratings']['count']
						vKwargs['url'] = f'https://play.google.com/store/apps/details?id={var["id"]}' if var['type'] == 'android_app' else f'https://itunes.apple.com/app/id{var["id"]}'
						if 'iconMediumKey' in vKwargs and vKwargs['iconMediumKey'] not in kwargs['media']:
							# https://github.com/JustAnotherArchivist/snscrape/issues/470
							_logger.warning(f'Tweet {tweetId} contains an app icon medium key {vKwargs["iconMediumKey"]!r} on app {vKwargs["type"]!r}/{vKwargs["id"]!r}, but the corresponding medium is missing; dropping')
							del vKwargs['iconMediumKey']
						variants.append(UnifiedCardApp(**vKwargs))
					kwargs['apps'][k] = variants

			if o['components']:
				kwargs['components'] = o['components']

			if 'layout' in o:
				if o['layout']['type'] == 'swipeable':
					kwargs['swipeableLayoutSlides'] = [UnifiedCardSwipeableLayoutSlide(mediumComponentKey = v[0], componentKey = v[1]) for v in o['layout']['data']['slides']]
				elif o['layout']['type'] == 'collection':
					kwargs['collectionLayoutSlides'] = [UnifiedCardCollectionLayoutSlide(detailsComponentKey = v[0], mediumComponentKey = v[1]) for v in o['layout']['data']['slides']]
				else:
					_logger.warning(f'Unsupported unified_card layout type on tweet {tweetId}: {o["layout"]["type"]!r}')
					return

			card = UnifiedCard(**kwargs)

			# Consistency checks
			missingParts = set()
			if card.components and not all(k in card.componentObjects for k in card.components):
				missingParts.add('components')
			if card.swipeableLayoutSlides and not all(s.mediumComponentKey in card.componentObjects and s.componentKey in card.componentObjects for s in card.swipeableLayoutSlides):
				missingParts.add('components')
			if any(c.destinationKey not in card.destinations for c in card.componentObjects.values() if hasattr(c, 'destinationKey')):
				missingParts.add('destinations')
			if any(b.destinationKey not in card.destinations for c in card.componentObjects.values() if isinstance(c, UnifiedCardButtonGroupComponentObject) for b in c.buttons):
				missingParts.add('destinations')
			mediaKeys = []
			for c in card.componentObjects.values():
				if isinstance(c, UnifiedCardMediumComponentObject):
					mediaKeys.append(c.mediumKey)
				elif isinstance(c, UnifiedCardSwipeableMediaComponentObject):
					mediaKeys.extend(x.mediumKey for x in c.media)
			mediaKeys.extend(d.mediumKey for d in card.destinations.values() if d.mediumKey is not None)
			mediaKeys.extend(a.iconMediumKey for l in (card.apps.values() if card.apps is not None else []) for a in l if a.iconMediumKey is not None)
			if any(k not in card.media for k in mediaKeys):
				missingParts.add('media')
			if any(c.appKey not in card.apps for c in card.componentObjects.values() if hasattr(c, 'appKey')):
				missingParts.add('apps')
			if any(d.appKey not in card.apps for d in card.destinations.values() if d.appKey is not None):
				missingParts.add('apps')
			if missingParts:
				_logger.warning(f'Consistency errors in unified card on tweet {tweetId}: missing {", ".join(missingParts)}')

			return card

		_logger.warning(f'Unsupported card type on tweet {tweetId}: {cardName!r}')

	def _make_vibe(self, vibe):
		return Vibe(
			text = vibe['text'],
			imageUrl = vibe['imgUrl'],
			imageDescription = vibe['imgDescription'],
		)

	def _make_tombstone(self, tweetId, info):
		if tweetId is None:
			raise snscrape.base.ScraperException('Cannot create tombstone without tweet ID')
		if info and (text := info.get('richText', info['text'])):
			return Tombstone(
				id = tweetId,
				text = text['text'],
				textLinks = [TextLink(text = text['text'][x['fromIndex']:x['toIndex']], url = x['ref']['url'], tcourl = None, indices = (x['fromIndex'], x['toIndex'])) for x in text['entities']],
			)
		else:
			return Tombstone(id = tweetId)

	def _graphql_timeline_tweet_item_result_to_tweet(self, result, tweetId = None, **kwargs):
		if result['__typename'] == 'Tweet':
			pass
		elif result['__typename'] == 'TweetWithVisibilityResults':
			#TODO Include result['softInterventionPivot'] in the Tweet object
			result = result['tweet']
		elif result['__typename'] == 'TweetTombstone':
			return self._make_tombstone(tweetId, result.get('tombstone'))
		elif result['__typename'] == 'TweetUnavailable':
			if tweetId is None:
				raise snscrape.base.ScraperException('Cannot handle unavailable tweet without tweet ID')
			return TweetRef(id = tweetId)
		else:
			raise snscrape.base.ScraperException(f'Unknown result type {result["__typename"]!r}')
		tweet = result['legacy']
		user = self._graphql_user_results_to_user(result['core']['user_results'], userId = int(result['legacy']['user_id_str']))
		if 'retweeted_status_result' in tweet:
			#TODO Tombstones will cause a crash here.
			kwargs['retweetedTweet'] = self._graphql_timeline_tweet_item_result_to_tweet(tweet['retweeted_status_result']['result'])
		if 'quoted_status_result' in result:
			if 'result' not in result['quoted_status_result']:
				_logger.warning(f'quoted_status_result for {tweet["quoted_status_id_str"]} without an actual result on tweet {self._get_tweet_id(tweet)}, using TweetRef')
				kwargs['quotedTweet'] = TweetRef(int(tweet['quoted_status_id_str']))
			else:
				kwargs['quotedTweet'] = self._graphql_timeline_tweet_item_result_to_tweet(result['quoted_status_result']['result'], tweetId = int(tweet['quoted_status_id_str']))
		elif result.get('quotedRefResult'):
			if result['quotedRefResult']['result']['__typename'] == 'TweetTombstone':
				kwargs['quotedTweet'] = self._graphql_timeline_tweet_item_result_to_tweet(result['quotedRefResult']['result'], tweetId = int(tweet['quoted_status_id_str']))
			else:
				qTweet = result['quotedRefResult']['result']
				if result['quotedRefResult']['result']['__typename'] not in ('Tweet', 'TweetWithVisibilityResults'):
					_logger.warning(f'Unknown quotedRefResult type {result["quotedRefResult"]["result"]["__typename"]!r} on tweet {self._get_tweet_id(tweet)}, using TweetRef')
				elif result['quotedRefResult']['result']['__typename'] == 'TweetWithVisibilityResults':
					qTweet = qTweet['tweet']
				kwargs['quotedTweet'] = TweetRef(id = int(qTweet['rest_id']))
		elif 'quoted_status_id_str' in tweet:
			# Omit the TweetRef if this is a retweet and the quoted tweet ID matches the tweet quoted in the retweeted tweet.
			if tweet['quoted_status_id_str'] != tweet.get('retweeted_status_result', {}).get('result', {}).get('quoted_status_result', {}).get('result', {}).get('rest_id'):
				kwargs['quotedTweet'] = TweetRef(id = int(tweet['quoted_status_id_str']))
		if 'card' in result:
			kwargs['card'] = self._make_card(result['card'], _TwitterAPIType.GRAPHQL, self._get_tweet_id(tweet))
		if 'note_tweet' in result:
			kwargs['noteTweet'] = result['note_tweet']['note_tweet_results']['result']
		if 'views' in result and 'count' in result['views']:
			kwargs['viewCount'] = int(result['views']['count'])
		if 'vibe' in result:
			kwargs['vibe'] = self._make_vibe(result['vibe'])
		return self._make_tweet(tweet, user, **kwargs)

	def _graphql_timeline_instructions_to_tweets(self, instructions, includeConversationThreads = False, **kwargs):
		for instruction in instructions:
			if instruction['type'] != 'TimelineAddEntries':
				continue
			for entry in instruction['entries']:
				if entry['entryId'].startswith('tweet-'):
					tweetId = int(entry['entryId'].split('-', 1)[1])
					if entry['content']['entryType'] == 'TimelineTimelineItem' and entry['content']['itemContent']['itemType'] == 'TimelineTweet':
						if 'result' not in entry['content']['itemContent']['tweet_results']:
							_logger.warning(f'Skipping empty tweet entry {entry["entryId"]}')
							continue
						yield self._graphql_timeline_tweet_item_result_to_tweet(entry['content']['itemContent']['tweet_results']['result'], tweetId = tweetId, **kwargs)
					else:
						_logger.warning('Got unrecognised timeline tweet item(s)')
				elif entry['entryId'].startswith(('homeConversation-', 'profile-conversation-')):
					if entry['content']['entryType'] == 'TimelineTimelineModule':
						for item in reversed(entry['content']['items']):
							if not item['entryId'].startswith(entry['entryId'].split('ion-', 1)[0] + 'ion-') or '-tweet-' not in item['entryId']:
								raise snscrape.base.ScraperException(f'Unexpected conversation entry ID: {item["entryId"]!r}')
							tweetId = int(item['entryId'].split('-tweet-', 1)[1])
							if item['item']['itemContent']['itemType'] == 'TimelineTweet':
								if 'result' in item['item']['itemContent']['tweet_results']:
									yield self._graphql_timeline_tweet_item_result_to_tweet(item['item']['itemContent']['tweet_results']['result'], tweetId = tweetId, **kwargs)
								else:
									yield TweetRef(id = tweetId)
				elif includeConversationThreads and entry['entryId'].startswith('conversationthread-'):  #TODO show more cursor?
					for item in entry['content']['items']:
						if item['entryId'].startswith(f'{entry["entryId"]}-tweet-'):
							if item['entryId'][len(entry['entryId']) + 7:].strip('0123456789'):
								_logger.warning(f'Skipping promoted tweet entry {item["entryId"]}')
								continue
							tweetId = int(item['entryId'][len(entry['entryId']) + 7:])
							yield self._graphql_timeline_tweet_item_result_to_tweet(item['item']['itemContent']['tweet_results']['result'], tweetId = tweetId, **kwargs)
				elif not entry['entryId'].startswith(('cursor-', 'toptabsrpusermodule-')):
					_logger.warning(f'Skipping unrecognised entry ID: {entry["entryId"]!r}')

	def _render_text_with_urls(self, text, urls):
		if not urls:
			return text
		out = []
		out.append(text[:urls[0]['indices'][0]])
		urlsSorted = sorted(urls, key = lambda x: x['indices'][0]) # Ensure that they're in left to right appearance order
		assert all(url['indices'][1] <= nextUrl['indices'][0] for url, nextUrl in zip(urls, urls[1:])), 'broken URL indices'
		for url, nextUrl in itertools.zip_longest(urls, urls[1:]):
			if 'display_url' in url:
				out.append(url['display_url'])
			out.append(text[url['indices'][1] : nextUrl['indices'][0] if nextUrl is not None else None])
		return ''.join(out)

	def _user_to_user(self, user, id_ = None, **kwargs):
		kwargs['username'] = user['screen_name']
		kwargs['id'] = id_ if id_ else user['id'] if 'id' in user else int(user['id_str'])
		kwargs['displayname'] = user['name']
		kwargs['rawDescription'] = user['description']
		kwargs['renderedDescription'] = self._render_text_with_urls(user['description'], user['entities']['description'].get('urls'))
		if user['entities']['description'].get('urls'):
			kwargs['descriptionLinks'] = [TextLink(
			                                text = x.get('display_url'),
			                                url = x['expanded_url'],
			                                tcourl = x['url'],
			                                indices = tuple(x['indices']),
			                              ) for x in user['entities']['description']['urls']]
		kwargs['verified'] = user.get('verified')
		kwargs['created'] = email.utils.parsedate_to_datetime(user['created_at'])
		kwargs['followersCount'] = user['followers_count']
		kwargs['friendsCount'] = user['friends_count']
		kwargs['statusesCount'] = user['statuses_count']
		kwargs['favouritesCount'] = user['favourites_count']
		kwargs['listedCount'] = user['listed_count']
		kwargs['mediaCount'] = user['media_count']
		kwargs['location'] = user['location']
		kwargs['protected'] = user.get('protected')
		if user.get('url'):
			entity = user['entities'].get('url', {}).get('urls', [None])[0]
			if not entity or entity['url'] != user['url']:
				_logger.warning(f'Link inconsistency on user {kwargs["id"]}')
			if not entity:
				entity = {'indices': (0, len(user['url']))}
			kwargs['link'] = TextLink(text = entity.get('display_url'), url = entity.get('expanded_url', user['url']), tcourl = user['url'], indices = tuple(entity['indices']))
		kwargs['profileImageUrl'] = user['profile_image_url_https']
		kwargs['profileBannerUrl'] = user.get('profile_banner_url')
		if 'label' not in kwargs and (labelO := user.get('affiliates_highlighted_label', {}).get('label')):
			kwargs['label'] = self._user_label_to_user_label(labelO)
		if 'blue' not in kwargs:
			kwargs['blue'] = user.get('is_blue_verified')
		if 'blueType' not in kwargs:
			kwargs['blueType'] = user.get('verified_type')
		return User(**kwargs)

	def _user_label_to_user_label(self, label):
		labelKwargs = {}
		labelKwargs['description'] = label['description']
		if 'url' in label and 'url' in label['url']:
			labelKwargs['url'] = label['url']['url']
		if 'badge' in label and 'url' in label['badge']:
			labelKwargs['badgeUrl'] = label['badge']['url']
		if 'longDescription' in label and 'text' in label['longDescription']:
			labelKwargs['longDescription'] = label['longDescription']['text']
		return UserLabel(**labelKwargs)

	def _graphql_user_results_to_user_ref(self, obj, userId = None):
		if userId is None:
			if 'id' not in obj:
				return None
			if isinstance(obj['id'], int):
				userId = obj['id']
			elif obj['id'].startswith('VXNlclJlc3VsdHM6'):
				# UserResults:<userid> in base64
				try:
					userId = base64.b64decode(obj['id'])
				except ValueError:
					return None
				assert userId.startswith(b'UserResults:')
				userId = int(userId.split(b':', 1)[1])
		kwargs = {}
		if 'result' in obj and obj['result']['__typename'] == 'UserUnavailable' and 'unavailable_message' in obj['result']:
			kwargs['text'] = obj['result']['unavailable_message']['text']
			kwargs['textLinks'] = [TextLink(text = kwargs['text'][x['fromIndex']:x['toIndex']], url = x['ref']['url'], tcourl = None, indices = (x['fromIndex'], x['toIndex'])) for x in obj['result']['unavailable_message']['entities']]
		return UserRef(id = userId, **kwargs)

	def _graphql_user_results_to_user(self, results, userId = None):
		if 'result' not in results or results['result']['__typename'] == 'UserUnavailable':
			return self._graphql_user_results_to_user_ref(results, userId)
		kwargs = {}
		kwargs['blue'] = results['result']['is_blue_verified']
		if (labelO := results['result']['affiliates_highlighted_label'].get('label')):
			kwargs['label'] = self._user_label_to_user_label(labelO)
		return self._user_to_user(results['result']['legacy'], id_ = userId if userId is not None else int(results['result']['rest_id']), **kwargs)

	@classmethod
	def _cli_construct(cls, argparseArgs, *args, **kwargs):
		kwargs['guestTokenManager'] = _CLIGuestTokenManager()
		return super()._cli_construct(argparseArgs, *args, **kwargs)


class TwitterSearchScraperMode(enum.Enum):
	LIVE = 'live'
	TOP = 'top'
	USER = 'user'

	@classmethod
	def _cli_from_args(cls, args):
		if args.top:
			return cls.TOP
		if args.user:
			return cls.USER
		return cls.LIVE


class TwitterSearchScraper(_TwitterAPIScraper):
	name = 'twitter-search'

	def __init__(self, query, *, cursor = None, mode = TwitterSearchScraperMode.LIVE, top = None, maxEmptyPages = 20, **kwargs):
		if not query.strip():
			raise ValueError('empty query')
		if mode not in tuple(TwitterSearchScraperMode):
			raise ValueError('invalid mode, must be a TwitterSearchScraperMode')
		kwargs['maxEmptyPages'] = maxEmptyPages
		super().__init__(baseUrl = 'https://twitter.com/search?' + urllib.parse.urlencode({'f': 'live', 'lang': 'en', 'q': query, 'src': 'spelling_expansion_revert_click'}), **kwargs)
		self._query = query  # Note: may get replaced by subclasses when using user ID resolution
		if cursor is not None:
			warnings.warn('the `cursor` argument is deprecated', snscrape.base.DeprecatedFeatureWarning, stacklevel = 2)
		self._cursor = cursor
		if top is not None:
			replacement = f'{__name__}.TwitterSearchScraperMode.' + ('TOP' if top else 'LIVE')
			warnings.warn(f'`top` argument is deprecated, use `mode = {replacement}` instead of `top = {bool(top)}`', snscrape.base.DeprecatedFeatureWarning, stacklevel = 2)
			mode = TwitterSearchScraperMode.TOP if top else TwitterSearchScraperMode.LIVE
		self._mode = mode

	def get_items(self):
		if not self._query.strip():
			raise ValueError('empty query')
		if self._mode is TwitterSearchScraperMode.USER:
			raise snscrape.base.ScraperException('User searches currently unsupported')

		paginationVariables = {
			'rawQuery': self._query,
			'count': 20,
			'cursor': None,
			'product': 'Latest' if self._mode is TwitterSearchScraperMode.LIVE else 'Top',
			'withDownvotePerspective': False,
			'withReactionsMetadata': False,
			'withReactionsPerspective': False,
		}
		variables = paginationVariables.copy()
		del variables['cursor']
		features = {
			'rweb_lists_timeline_redesign_enabled': False,
			'blue_business_profile_image_shape_enabled': False,
			'responsive_web_graphql_exclude_directive_enabled': True,
			'verified_phone_label_enabled': False,
			'creator_subscriptions_tweet_preview_api_enabled': False,
			'responsive_web_graphql_timeline_navigation_enabled': True,
			'responsive_web_graphql_skip_user_profile_image_extensions_enabled': False,
			'tweetypie_unmention_optimization_enabled': True,
			'vibe_api_enabled': True,
			'responsive_web_edit_tweet_api_enabled': True,
			'graphql_is_translatable_rweb_tweet_is_translatable_enabled': True,
			'view_counts_everywhere_api_enabled': True,
			'longform_notetweets_consumption_enabled': True,
			'tweet_awards_web_tipping_enabled': False,
			'freedom_of_speech_not_reach_fetch_enabled': False,
			'standardized_nudges_misinfo': True,
			'tweet_with_visibility_results_prefer_gql_limited_actions_policy_enabled': False,
			'interactive_text_enabled': True,
			'responsive_web_text_conversations_enabled': False,
			'longform_notetweets_rich_text_read_enabled': False,
			'longform_notetweets_inline_media_enabled': False,
			'responsive_web_enhance_cards_enabled': False,
			'responsive_web_twitter_blue_verified_badge_is_enabled': True,
		}
		params = {'variables': variables, 'features': features}
		paginationParams = {'variables': paginationVariables, 'features': features}

		for obj in self._iter_api_data('https://twitter.com/i/api/graphql/7jT5GT59P8IFjgxwqnEdQw/SearchTimeline', _TwitterAPIType.GRAPHQL, params, paginationParams, cursor = self._cursor, instructionsPath = ['data', 'search_by_raw_query', 'search_timeline', 'timeline', 'instructions']):
			yield from self._graphql_timeline_instructions_to_tweets(obj['data']['search_by_raw_query']['search_timeline']['timeline']['instructions'])

	@classmethod
	def _cli_setup_parser(cls, subparser):
		subparser.add_argument('--cursor', metavar = 'CURSOR', help = '(deprecated)')
		group = subparser.add_mutually_exclusive_group(required = False)
		group.add_argument('--top', action = 'store_true', default = False, help = 'Search top tweets instead of live/chronological')
		group.add_argument('--user', action = 'store_true', default = False, help = 'Search users instead of tweets')
		subparser.add_argument('--max-empty-pages', dest = 'maxEmptyPages', metavar = 'N', type = int, default = 20, help = 'Stop after N empty pages from Twitter; set to 0 to disable')
		subparser.add_argument('query', type = snscrape.utils.nonempty_string_arg('query'), help = 'A Twitter search string')

	@classmethod
	def _cli_from_args(cls, args):
		return cls._cli_construct(args, args.query, cursor = args.cursor, mode = TwitterSearchScraperMode._cli_from_args(args), maxEmptyPages = args.maxEmptyPages)


class TwitterUserScraper(TwitterSearchScraper):
	name = 'twitter-user'

	def __init__(self, user, **kwargs):
		self._isUserId = isinstance(user, int)
		if not self._isUserId and not self.is_valid_username(user):
			raise ValueError('Invalid username')
		super().__init__(f'from:{user}', **kwargs)
		self._user = user
		self._baseUrl = f'https://twitter.com/{self._user}' if not self._isUserId else f'https://twitter.com/i/user/{self._user}'

	def _get_entity(self):
		self._ensure_guest_token()
		if not self._isUserId:
			fieldName = 'screen_name'
			endpoint = 'https://twitter.com/i/api/graphql/pVrmNaXcxPjisIvKtLDMEA/UserByScreenName'
		else:
			fieldName = 'userId'
			endpoint = 'https://twitter.com/i/api/graphql/1YAM811Q8Ry4XyPpJclURQ/UserByRestId'
		variables = {fieldName: str(self._user), 'withSafetyModeUserFields': True}
		features = {
			'blue_business_profile_image_shape_enabled': True,
			'responsive_web_graphql_exclude_directive_enabled': True,
			'verified_phone_label_enabled': False,
			'highlights_tweets_tab_ui_enabled': False,
			'creator_subscriptions_tweet_preview_api_enabled': False,
			'responsive_web_graphql_skip_user_profile_image_extensions_enabled': False,
			'responsive_web_graphql_timeline_navigation_enabled': True,
		}
		obj = self._get_api_data(endpoint, _TwitterAPIType.GRAPHQL, params = {'variables': variables, 'features': features}, instructionsPath = ['data', 'user'])
		if not obj['data'] or 'result' not in obj['data']['user']:
			raise snscrape.base.ScraperException('Empty response')
		if obj['data']['user']['result']['__typename'] == 'UserUnavailable':
			raise snscrape.base.EntityUnavailable('User unavailable')
		return self._graphql_user_results_to_user(obj['data']['user'])

	def get_items(self):
		if self._isUserId:
			# Resolve user ID to username
			if self.entity is None:
				raise snscrape.base.ScraperException(f'Could not resolve user ID {self._user!r} to username')
			self._user = self.entity.username
			self._isUserId = False
			self._query = f'from:{self._user}'
		yield from super().get_items()

	@staticmethod
	def is_valid_username(s):
		return 1 <= len(s) <= 20 and s.strip(string.ascii_letters + string.digits + '_') == ''

	@classmethod
	def _cli_setup_parser(cls, subparser):
		def user(s):
			if cls.is_valid_username(s) or s.isdigit():
				return s
			raise ValueError('Invalid username or ID')

		subparser.add_argument('--user-id', dest = 'isUserId', action = 'store_true', default = False, help = 'Use user ID instead of username')
		subparser.add_argument('user', type = user, help = 'A Twitter username (without @)')

	@classmethod
	def _cli_from_args(cls, args):
		return cls._cli_construct(args, user = int(args.user) if args.isUserId else args.user)


class TwitterProfileScraper(TwitterUserScraper):
	name = 'twitter-profile'

	def get_items(self):
		if not self._isUserId:
			if self.entity is None:
				raise snscrape.base.ScraperException(f'Could not resolve username {self._user!r} to ID')
			userId = self.entity.id
		else:
			userId = self._user

		paginationVariables = {
			'userId': userId,
			'count': 100,
			'cursor': None,
			'includePromotedContent': True,
			'withCommunity': True,
			'withVoice': True,
			'withV2Timeline': True,
		}
		variables = paginationVariables.copy()
		del variables['cursor']
		features = {
			'rweb_lists_timeline_redesign_enabled': False,
			'blue_business_profile_image_shape_enabled': True,
			'responsive_web_graphql_exclude_directive_enabled': True,
			'verified_phone_label_enabled': False,
			'creator_subscriptions_tweet_preview_api_enabled': False,
			'responsive_web_graphql_timeline_navigation_enabled': True,
			'responsive_web_graphql_skip_user_profile_image_extensions_enabled': False,
			'tweetypie_unmention_optimization_enabled': True,
			'vibe_api_enabled': True,
			'responsive_web_edit_tweet_api_enabled': True,
			'graphql_is_translatable_rweb_tweet_is_translatable_enabled': True,
			'view_counts_everywhere_api_enabled': True,
			'longform_notetweets_consumption_enabled': True,
			'tweet_awards_web_tipping_enabled': False,
			'freedom_of_speech_not_reach_fetch_enabled': True,
			'standardized_nudges_misinfo': True,
			'tweet_with_visibility_results_prefer_gql_limited_actions_policy_enabled': False,
			'interactive_text_enabled': True,
			'responsive_web_text_conversations_enabled': False,
			'longform_notetweets_rich_text_read_enabled': True,
			'longform_notetweets_inline_media_enabled': False,
			'responsive_web_enhance_cards_enabled': False,
		}

		params = {'variables': variables, 'features': features}
		paginationParams = {'variables': paginationVariables, 'features': features}

		gotPinned = False
		previousPagesTweetIds = set()
		for obj in self._iter_api_data('https://twitter.com/i/api/graphql/fn9oRltM1N4thkh5CVusPg/UserTweetsAndReplies', _TwitterAPIType.GRAPHQL, params, paginationParams, instructionsPath = ['data', 'user', 'result', 'timeline_v2', 'timeline', 'instructions']):
			if obj['data']['user']['result']['__typename'] == 'UserUnavailable':
				raise snscrape.base.EntityUnavailable('User unavailable')
			instructions = obj['data']['user']['result']['timeline_v2']['timeline']['instructions']
			if not gotPinned:
				for instruction in instructions:
					if instruction['type'] == 'TimelinePinEntry':
						gotPinned = True
						tweetId = int(instruction['entry']['entryId'][6:]) if instruction['entry']['entryId'].startswith('tweet-') else None
						yield self._graphql_timeline_tweet_item_result_to_tweet(instruction['entry']['content']['itemContent']['tweet_results']['result'], tweetId = tweetId, pinned = True)
			# Includes tweets by other users on conversations, don't return those
<<<<<<< HEAD
			tweets = list(self._graphql_timeline_instructions_to_tweets(instructions, pinned = False))
			pageTweetIds = frozenset({tweet.id for tweet in tweets})
			if len(pageTweetIds) > 0 and pageTweetIds in previousPagesTweetIds:
				_logger.warning("Found duplicate page of tweets, stopping as assumed cycle found in Twitters pagination")
				return
			previousPagesTweetIds.add(pageTweetIds)
			for tweet in tweets:
				if tweet.user.id != userId:
=======
			for tweet in self._graphql_timeline_instructions_to_tweets(instructions, pinned = False):
				if getattr(getattr(tweet, 'user', None), 'id', userId) != userId:
>>>>>>> 1b726aed
					continue
				yield tweet


class TwitterHashtagScraper(TwitterSearchScraper):
	name = 'twitter-hashtag'

	def __init__(self, hashtag, **kwargs):
		super().__init__(f'#{hashtag}', **kwargs)
		self._hashtag = hashtag

	@classmethod
	def _cli_setup_parser(cls, subparser):
		subparser.add_argument('hashtag', type = snscrape.utils.nonempty_string_arg('hashtag'), help = 'A Twitter hashtag (without #)')

	@classmethod
	def _cli_from_args(cls, args):
		return cls._cli_construct(args, args.hashtag)


class TwitterCashtagScraper(TwitterSearchScraper):
	name = 'twitter-cashtag'

	def __init__(self, cashtag, **kwargs):
		super().__init__(f'${cashtag}', **kwargs)
		self._cashtag = cashtag

	@classmethod
	def _cli_setup_parser(cls, subparser):
		subparser.add_argument('cashtag', type = snscrape.utils.nonempty_string_arg('cashtag'), help = 'A Twitter cashtag (without $)')

	@classmethod
	def _cli_from_args(cls, args):
		return cls._cli_construct(args, args.cashtag)


class TwitterTweetScraperMode(enum.Enum):
	SINGLE = 'single'
	SCROLL = 'scroll'
	RECURSE = 'recurse'

	@classmethod
	def _cli_from_args(cls, args):
		if args.scroll:
			return cls.SCROLL
		if args.recurse:
			return cls.RECURSE
		return cls.SINGLE


class TwitterTweetScraper(_TwitterAPIScraper):
	name = 'twitter-tweet'

	def __init__(self, tweetId, *, mode = TwitterTweetScraperMode.SINGLE, **kwargs):
		self._tweetId = tweetId
		self._mode = mode
		super().__init__(f'https://twitter.com/i/web/status/{self._tweetId}', **kwargs)

	def get_items(self):
		paginationVariables = {
			'focalTweetId': str(self._tweetId),
			'cursor': None,
			'referrer': 'tweet',
			'with_rux_injections': False,
			'includePromotedContent': True,
			'withCommunity': True,
			'withQuickPromoteEligibilityTweetFields': True,
			'withBirdwatchNotes': False,
			'withVoice': True,
			'withV2Timeline': True,
		}
		variables = paginationVariables.copy()
		del variables['cursor'], variables['referrer']
		features = {
			'rweb_lists_timeline_redesign_enabled': False,
			'blue_business_profile_image_shape_enabled': True,
			'responsive_web_graphql_exclude_directive_enabled': True,
			'verified_phone_label_enabled': False,
			'creator_subscriptions_tweet_preview_api_enabled': False,
			'responsive_web_graphql_timeline_navigation_enabled': True,
			'responsive_web_graphql_skip_user_profile_image_extensions_enabled': False,
			'tweetypie_unmention_optimization_enabled': True,
			'vibe_api_enabled': True,
			'responsive_web_edit_tweet_api_enabled': True,
			'graphql_is_translatable_rweb_tweet_is_translatable_enabled': True,
			'view_counts_everywhere_api_enabled': True,
			'longform_notetweets_consumption_enabled': True,
			'tweet_awards_web_tipping_enabled': False,
			'freedom_of_speech_not_reach_fetch_enabled': True,
			'standardized_nudges_misinfo': True,
			'tweet_with_visibility_results_prefer_gql_limited_actions_policy_enabled': False,
			'interactive_text_enabled': True,
			'responsive_web_text_conversations_enabled': False,
			'longform_notetweets_rich_text_read_enabled': True,
			'longform_notetweets_inline_media_enabled': False,
			'responsive_web_enhance_cards_enabled': False,
		}

		params = {'variables': variables, 'features': features}
		paginationParams = {'variables': paginationVariables, 'features': features}
		url = 'https://twitter.com/i/api/graphql/miKSMGb2R1SewIJv2-ablQ/TweetDetail'
		instructionsPath = ['data', 'threaded_conversation_with_injections_v2', 'instructions']
		if self._mode is TwitterTweetScraperMode.SINGLE:
			obj = self._get_api_data(url, _TwitterAPIType.GRAPHQL, params = params, instructionsPath = instructionsPath)
			if not obj['data']:
				return
			for instruction in obj['data']['threaded_conversation_with_injections_v2']['instructions']:
				if instruction['type'] != 'TimelineAddEntries':
					continue
				for entry in instruction['entries']:
					if entry['entryId'] == f'tweet-{self._tweetId}' and entry['content']['entryType'] == 'TimelineTimelineItem' and entry['content']['itemContent']['itemType'] == 'TimelineTweet':
						yield self._graphql_timeline_tweet_item_result_to_tweet(entry['content']['itemContent']['tweet_results']['result'], tweetId = self._tweetId)
						break
		elif self._mode is TwitterTweetScraperMode.SCROLL:
			for obj in self._iter_api_data(url, _TwitterAPIType.GRAPHQL, params, paginationParams, direction = _ScrollDirection.BOTH, instructionsPath = instructionsPath):
				if not obj['data']:
					continue
				yield from self._graphql_timeline_instructions_to_tweets(obj['data']['threaded_conversation_with_injections_v2']['instructions'], includeConversationThreads = True)
		elif self._mode is TwitterTweetScraperMode.RECURSE:
			seenTweets = set()
			queue = collections.deque()
			queue.append(self._tweetId)
			while queue:
				tweetId = queue.popleft()
				thisPagParams = copy.deepcopy(paginationParams)
				thisPagParams['variables']['focalTweetId'] = str(tweetId)
				thisParams = copy.deepcopy(thisPagParams)
				del thisPagParams['variables']['cursor'], thisPagParams['variables']['referrer']
				for obj in self._iter_api_data(url, _TwitterAPIType.GRAPHQL, thisParams, thisPagParams, direction = _ScrollDirection.BOTH, instructionsPath = instructionsPath):
					if not obj['data']:
						continue
					for tweet in self._graphql_timeline_instructions_to_tweets(obj['data']['threaded_conversation_with_injections_v2']['instructions'], includeConversationThreads = True):
						if tweet.id not in seenTweets:
							yield tweet
							seenTweets.add(tweet.id)
							if tweet.id != self._tweetId:  # Already queued at the beginning
								queue.append(tweet.id)

	@classmethod
	def _cli_setup_parser(cls, subparser):
		group = subparser.add_mutually_exclusive_group(required = False)
		group.add_argument('--scroll', action = 'store_true', default = False, help = 'Enable scrolling in both directions')
		group.add_argument('--recurse', '--recursive', action = 'store_true', default = False, help = 'Enable recursion through all tweets encountered (warning: slow, potentially memory-intensive!)')
		subparser.add_argument('tweetId', type = int, help = 'A tweet ID')

	@classmethod
	def _cli_from_args(cls, args):
		return cls._cli_construct(args, args.tweetId, mode = TwitterTweetScraperMode._cli_from_args(args))


class TwitterListPostsScraper(TwitterSearchScraper):
	name = 'twitter-list-posts'

	def __init__(self, listName, **kwargs):
		super().__init__(f'list:{listName}', **kwargs)
		self._listName = listName

	@classmethod
	def _cli_setup_parser(cls, subparser):
		subparser.add_argument('list', type = snscrape.utils.nonempty_string_arg('list'), help = 'A Twitter list ID or a string of the form "username/listname" (replace spaces with dashes)')

	@classmethod
	def _cli_from_args(cls, args):
		return cls._cli_construct(args, args.list)


class TwitterCommunityScraper(_TwitterAPIScraper):
	name = 'twitter-community'

	def __init__(self, communityId, **kwargs):
		self._communityId = communityId
		super().__init__(f'https://twitter.com/i/communities/{self._communityId}', **kwargs)

	def _get_entity(self):
		self._ensure_guest_token()
		params = {
			'variables': {
				'communityId': str(self._communityId),
				'withDmMuting': False,
				'withSafetyModeUserFields': False,
			},
			'features': {
				'blue_business_profile_image_shape_enabled': True,
				'responsive_web_graphql_exclude_directive_enabled': True,
				'responsive_web_graphql_skip_user_profile_image_extensions_enabled': False,
				'responsive_web_graphql_timeline_navigation_enabled': True,
				'verified_phone_label_enabled': False,
			},
		}
		obj = self._get_api_data('https://twitter.com/i/api/graphql/bC3Saf4niY6YuzJWV2oUGg/CommunitiesFetchOneQuery', _TwitterAPIType.GRAPHQL, params = params, instructionsPath = ['data', 'communityResults'])
		if not obj['data'] or 'result' not in obj['data']['communityResults']:
			raise snscrape.base.ScraperException('Empty response')
		if obj['data']['communityResults']['result']['__typename'] == 'CommunityUnavailable':
			raise snscrape.base.EntityUnavailable('Community unavailable')
		community = obj['data']['communityResults']['result']
		optKwargs = {}
		if 'description' in community:
			optKwargs['description'] = community['description']
		return Community(
			id = int(community['id_str']),
			name = community['name'],
			created = datetime.datetime.fromtimestamp(community['created_at'] / 1000, tz = datetime.timezone.utc),
			admin = self._graphql_user_results_to_user(community['admin_results']),
			creator = self._graphql_user_results_to_user(community['creator_results']),
			membersFacepile = [self._graphql_user_results_to_user(m) for m in community['members_facepile_results']],
			moderatorsCount = community['moderator_count'],
			membersCount = community['member_count'],
			rules = [r['name'] for r in community['rules']],
			theme = community.get('custom_theme', community['default_theme']),
			bannerUrl = community.get('custom_banner_media', community['default_banner_media'])['media_info']['original_img_url'],
			**optKwargs,
		)

	def get_items(self):
		paginationVariables = {
			'count': 20,
			'cursor': None,
			'communityId': str(self._communityId),
			'withCommunity': True,
		}
		variables = paginationVariables.copy()
		del variables['count'], variables['cursor']
		features = {
			'rweb_lists_timeline_redesign_enabled': False,
			'blue_business_profile_image_shape_enabled': True,
			'responsive_web_graphql_exclude_directive_enabled': True,
			'verified_phone_label_enabled': False,
			'creator_subscriptions_tweet_preview_api_enabled': False,
			'responsive_web_graphql_timeline_navigation_enabled': True,
			'responsive_web_graphql_skip_user_profile_image_extensions_enabled': False,
			'tweetypie_unmention_optimization_enabled': True,
			'vibe_api_enabled': True,
			'responsive_web_edit_tweet_api_enabled': True,
			'graphql_is_translatable_rweb_tweet_is_translatable_enabled': True,
			'view_counts_everywhere_api_enabled': True,
			'longform_notetweets_consumption_enabled': True,
			'tweet_awards_web_tipping_enabled': False,
			'freedom_of_speech_not_reach_fetch_enabled': True,
			'standardized_nudges_misinfo': True,
			'tweet_with_visibility_results_prefer_gql_limited_actions_policy_enabled': False,
			'interactive_text_enabled': True,
			'responsive_web_text_conversations_enabled': False,
			'longform_notetweets_rich_text_read_enabled': True,
			'longform_notetweets_inline_media_enabled': False,
			'responsive_web_enhance_cards_enabled': False,
		}
		params = {'variables': variables, 'features': features}
		paginationParams = {'variables': paginationVariables, 'features': features}

		for obj in self._iter_api_data('https://twitter.com/i/api/graphql/9nnDM-yum8Te--T2REfgkg/CommunityTweetsTimeline', _TwitterAPIType.GRAPHQL, params, paginationParams, instructionsPath = ['data', 'communityResults', 'result', 'community_timeline', 'timeline', 'instructions']):
			if obj['data']['communityResults']['result']['__typename'] == 'CommunityUnavailable':
				raise snscrape.base.EntityUnavailable('Community unavailable')
			yield from self._graphql_timeline_instructions_to_tweets(obj['data']['communityResults']['result']['community_timeline']['timeline']['instructions'])

	@classmethod
	def _cli_setup_parser(cls, subparser):
		subparser.add_argument('communityId', type = int, help = 'A community ID')

	@classmethod
	def _cli_from_args(cls, args):
		return cls._cli_construct(args, args.communityId)


class TwitterTrendsScraper(_TwitterAPIScraper):
	name = 'twitter-trends'

	def __init__(self, **kwargs):
		super().__init__('https://twitter.com/i/trends', **kwargs)

	def get_items(self):
		params = {
			'include_profile_interstitial_type': '1',
			'include_blocking': '1',
			'include_blocked_by': '1',
			'include_followed_by': '1',
			'include_want_retweets': '1',
			'include_mute_edge': '1',
			'include_can_dm': '1',
			'include_can_media_tag': '1',
			'include_ext_has_nft_avatar': '1',
			'skip_status': '1',
			'cards_platform': 'Web-12',
			'include_cards': '1',
			'include_ext_alt_text': 'true',
			'include_quote_count': 'true',
			'include_reply_count': '1',
			'tweet_mode': 'extended',
			'include_entities': 'true',
			'include_user_entities': 'true',
			'include_ext_media_color': 'true',
			'include_ext_media_availability': 'true',
			'include_ext_sensitive_media_warning': 'true',
			'include_ext_trusted_friends_metadata': 'true',
			'send_error_codes': 'true',
			'simple_quoted_tweet': 'true',
			'count': '20',
			'candidate_source': 'trends',
			'include_page_configuration': 'false',
			'entity_tokens': 'false',
			'ext': 'mediaStats,highlightedLabel,hasNftAvatar,voiceInfo,enrichments,superFollowMetadata,unmentionInfo',
		}
		obj = self._get_api_data('https://twitter.com/i/api/2/guide.json', _TwitterAPIType.V2, params)
		for instruction in obj['timeline']['instructions']:
			if not 'addEntries' in instruction:
				continue
			for entry in instruction['addEntries']['entries']:
				if entry['entryId'] != 'trends':
					continue
				for item in entry['content']['timelineModule']['items']:
					trend = item['item']['content']['trend']
					yield Trend(name = trend['name'], metaDescription = trend['trendMetadata'].get('metaDescription'), domainContext = trend['trendMetadata']['domainContext'])


__getattr__, __dir__ = snscrape.utils.module_deprecation_helper(__all__, DescriptionURL = TextLink)<|MERGE_RESOLUTION|>--- conflicted
+++ resolved
@@ -1836,7 +1836,6 @@
 						tweetId = int(instruction['entry']['entryId'][6:]) if instruction['entry']['entryId'].startswith('tweet-') else None
 						yield self._graphql_timeline_tweet_item_result_to_tweet(instruction['entry']['content']['itemContent']['tweet_results']['result'], tweetId = tweetId, pinned = True)
 			# Includes tweets by other users on conversations, don't return those
-<<<<<<< HEAD
 			tweets = list(self._graphql_timeline_instructions_to_tweets(instructions, pinned = False))
 			pageTweetIds = frozenset({tweet.id for tweet in tweets})
 			if len(pageTweetIds) > 0 and pageTweetIds in previousPagesTweetIds:
@@ -1844,11 +1843,7 @@
 				return
 			previousPagesTweetIds.add(pageTweetIds)
 			for tweet in tweets:
-				if tweet.user.id != userId:
-=======
-			for tweet in self._graphql_timeline_instructions_to_tweets(instructions, pinned = False):
 				if getattr(getattr(tweet, 'user', None), 'id', userId) != userId:
->>>>>>> 1b726aed
 					continue
 				yield tweet
 
