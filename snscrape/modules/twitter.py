--- conflicted
+++ resolved
@@ -201,16 +201,12 @@
 
 
 class TwitterAPIScraper(snscrape.base.Scraper):
-<<<<<<< HEAD
-	def __init__(self, baseUrl, **kwargs):
+	def __init__(self, baseUrl, guestTokenManager = None, **kwargs):
 		"""Base class for all other Twitter scraper classes.
 		
 		Args:
 			baseUrl: Base URL for endpoint.
-		"""		
-=======
-	def __init__(self, baseUrl, guestTokenManager = None, **kwargs):
->>>>>>> 4b3c6aef
+		"""	
 		super().__init__(**kwargs)
 		self._baseUrl = baseUrl
 		if guestTokenManager is None:
@@ -644,14 +640,13 @@
 class TwitterUserScraper(TwitterSearchScraper):
 	name = 'twitter-user'
 
-<<<<<<< HEAD
-	def __init__(self, username: str, isUserId: bool, **kwargs):
+	def __init__(self, username, isUserId = False, **kwargs):
 		"""Scraper class, designed to scrape tweets of a specific user profile.
 		
 		Args:
 			username: Username of the desired profile.
 			isUserId: Set to True if `username` is a string containing an all-numeric user ID,
-				set to False if `username` is a Twitter username.
+				set to False if `username` is a Twitter username. Defaults to False.
 		
 		Raises:
 			ValueError: When `username` is not a valid Twitter username or user ID.
@@ -662,10 +657,6 @@
 
 			Please also note that user ID will internally be resolved into Twitter username.
 		"""
-
-=======
-	def __init__(self, username, isUserId = False, **kwargs):
->>>>>>> 4b3c6aef
 		if not self.is_valid_username(username):
 			raise ValueError('Invalid username')
 		super().__init__(f'from:{username}', **kwargs)
@@ -823,11 +814,7 @@
 class TwitterTweetScraper(TwitterAPIScraper):
 	name = 'twitter-tweet'
 
-<<<<<<< HEAD
-	def __init__(self, tweetId: int, mode: str, **kwargs):
-=======
 	def __init__(self, tweetId, mode = TwitterTweetScraperMode.SINGLE, **kwargs):
->>>>>>> 4b3c6aef
 		self._tweetId = tweetId
 		self._mode = mode
 		super().__init__(f'https://twitter.com/i/web/{self._tweetId}', **kwargs)
