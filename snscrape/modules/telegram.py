__all__ = ['LinkPreview', 'TelegramPost', 'Channel', 'TelegramChannelScraper']


import bs4
import dataclasses
import datetime
import logging
import re
import snscrape.base
import typing
import urllib.parse

_logger = logging.getLogger(__name__)
_SINGLE_MEDIA_LINK_PATTERN = re.compile(r'^https://t\.me/[^/]+/\d+\?single$')
_STYLE_MEDIA_URL_PATTERN = re.compile(r'url\(\'(.*?)\'\)')

@dataclasses.dataclass
class LinkPreview:
	href: str
	siteName: typing.Optional[str] = None
	title: typing.Optional[str] = None
	description: typing.Optional[str] = None
	image: typing.Optional[str] = None


@dataclasses.dataclass
<<<<<<< HEAD
class Channel(snscrape.base.Entity):
=======
class TelegramPost(snscrape.base.Item):
	url: str
	date: datetime.datetime
	content: str
	outlinks: list
	linkPreview: typing.Optional[LinkPreview] = None

	outlinksss = snscrape.base._DeprecatedProperty('outlinksss', lambda self: ' '.join(self.outlinks), 'outlinks')

	def __str__(self):
		return self.url


@dataclasses.dataclass
class Channel(snscrape.base.Item):
>>>>>>> 3dd9c28e
	username: str
	title: typing.Optional[str] = None
	verified: typing.Optional[bool] = None
	photo: typing.Optional[str] = None
	description: typing.Optional[str] = None
	members: typing.Optional[int] = None
	photos: typing.Optional[snscrape.base.IntWithGranularity] = None
	videos: typing.Optional[snscrape.base.IntWithGranularity] = None
	links: typing.Optional[snscrape.base.IntWithGranularity] = None
	files: typing.Optional[snscrape.base.IntWithGranularity] = None

	photosGranularity = snscrape.base._DeprecatedProperty('photosGranularity', lambda self: self.photos.granularity, 'photos.granularity')
	videosGranularity = snscrape.base._DeprecatedProperty('videosGranularity', lambda self: self.videos.granularity, 'videos.granularity')
	linksGranularity = snscrape.base._DeprecatedProperty('linksGranularity', lambda self: self.links.granularity, 'links.granularity')
	filesGranularity = snscrape.base._DeprecatedProperty('filesGranularity', lambda self: self.files.granularity, 'files.granularity')

	def __str__(self):
		return f'https://t.me/s/{self.username}'


@dataclasses.dataclass
class TelegramPost(snscrape.base.Item):
	url: str
	date: datetime.datetime
	content: str
	outlinks: typing.List[str] = None
	mentions: typing.List[str] = None
	hashtags: typing.List[str] = None
	forwarded: typing.Optional['Channel'] = None
	forwardedUrl: typing.Optional[str] = None
	media: typing.Optional[typing.List['Medium']] = None
	views: typing.Optional[snscrape.base.IntWithGranularity] = None
	linkPreview: typing.Optional[LinkPreview] = None

	outlinksss = snscrape.base._DeprecatedProperty('outlinksss', lambda self: ' '.join(self.outlinks), 'outlinks')

	def __str__(self):
		return self.url


class Medium:
	pass


@dataclasses.dataclass
class Photo(Medium):
	url: str


@dataclasses.dataclass
class Video(Medium):
	thumbnailUrl: str
	duration: float
	url: typing.Optional[str] = None


@dataclasses.dataclass
class VoiceMessage(Medium):
	url: str
	duration: str
	bars:typing.List[float]


@dataclasses.dataclass
class Gif(Medium):
	thumbnailUrl: str
	url: typing.Optional[str] = None


class TelegramChannelScraper(snscrape.base.Scraper):
	name = 'telegram-channel'

	def __init__(self, name, **kwargs):
		super().__init__(**kwargs)
		self._name = name
		self._headers = {'User-Agent': 'Mozilla/5.0 (Windows NT 10.0; Win64; x64) AppleWebKit/537.36 (KHTML, like Gecko) Chrome/81.0.4044.138 Safari/537.36'}
		self._initialPage = None
		self._initialPageSoup = None

	def _initial_page(self):
		if self._initialPage is None:
			r = self._get(f'https://t.me/s/{self._name}', headers = self._headers)
			if r.status_code != 200:
				raise snscrape.base.ScraperException(f'Got status code {r.status_code}')
			self._initialPage, self._initialPageSoup = r, bs4.BeautifulSoup(r.text, 'lxml')
		return self._initialPage, self._initialPageSoup

	def _soup_to_items(self, soup, pageUrl, onlyUsername = False):
		posts = soup.find_all('div', attrs = {'class': 'tgme_widget_message', 'data-post': True})
		for post in reversed(posts):
			if onlyUsername:
				yield post['data-post'].split('/')[0]
				return
			dateDiv = post.find('div', class_ = 'tgme_widget_message_footer').find('a', class_ = 'tgme_widget_message_date')
			rawUrl = dateDiv['href']
			if not rawUrl.startswith('https://t.me/') or sum(x == '/' for x in rawUrl) != 4 or rawUrl.rsplit('/', 1)[1].strip('0123456789') != '':
				_logger.warning(f'Possibly incorrect URL: {rawUrl!r}')
			url = rawUrl.replace('//t.me/', '//t.me/s/')
			date = datetime.datetime.strptime(dateDiv.find('time', datetime = True)['datetime'].replace('-', '', 2).replace(':', ''), '%Y%m%dT%H%M%S%z')
			media = []
			outlinks = []
			mentions = []
			hashtags = []
			forwarded = None
			forwardedUrl = None

			if (forwardTag := post.find('a', class_ = 'tgme_widget_message_forwarded_from_name')):
				forwardedUrl = forwardTag['href']
				forwardedName = forwardedUrl.split('t.me/')[1].split('/')[0]
				forwarded = Channel(username = forwardedName)

			if (message := post.find('div', class_ = 'tgme_widget_message_text')):
				content = message.get_text(separator="\n")
			else:
				content = None

			for link in post.find_all('a'):
				if any(x in link.parent.attrs.get('class', []) for x in ('tgme_widget_message_user', 'tgme_widget_message_author')):
					# Author links at the top (avatar and name)
					continue
				if link['href'] == rawUrl or link['href'] == url:
					style = link.attrs.get('style', '')
					# Generic filter of links to the post itself, catches videos, photos, and the date link
					if style != '':
						imageUrls = _STYLE_MEDIA_URL_PATTERN.findall(style)
						if len(imageUrls) == 1:
							media.append(Photo(url = imageUrls[0]))
						continue
				if _SINGLE_MEDIA_LINK_PATTERN.match(link['href']):
					style = link.attrs.get('style', '')
					imageUrls = _STYLE_MEDIA_URL_PATTERN.findall(style)
					if len(imageUrls) == 1:
						media.append(Photo(url = imageUrls[0]))
						# resp = self._get(image[0])
						# encoded_string = base64.b64encode(resp.content)
					# Individual photo or video link
					continue
				if link.text.startswith('@'):
					mentions.append(link.text.strip('@'))
					continue
				if link.text.startswith('#'):
					hashtags.append(link.text.strip('#'))
					continue
				href = urllib.parse.urljoin(pageUrl, link['href'])
				if (href not in outlinks) and (href != rawUrl) and (href != forwardedUrl):
					outlinks.append(href)

			for voicePlayer in post.find_all('a', {'class': 'tgme_widget_message_voice_player'}):
				audioUrl = voicePlayer.find('audio')['src']
				durationStr = voicePlayer.find('time').text
				duration = _durationStrToSeconds(durationStr)
				barHeights = [float(s['style'].split(':')[-1].strip(';%')) for s in voicePlayer.find('div', {'class': 'bar'}).find_all('s')]

				media.append(VoiceMessage(url = audioUrl, duration = duration, bars = barHeights))

			for videoPlayer in post.find_all('a', {'class': 'tgme_widget_message_video_player'}):
				iTag = videoPlayer.find('i')
				if iTag is None:
					videoUrl = None 
					videoThumbnailUrl = None
				else:
					style = iTag['style']
					videoThumbnailUrl = _STYLE_MEDIA_URL_PATTERN.findall(style)[0]
					videoTag = videoPlayer.find('video')
					videoUrl = None if videoTag is None else videoTag['src']
				mKwargs = {
					'thumbnailUrl': videoThumbnailUrl,
					'url': videoUrl,
				}
				timeTag = videoPlayer.find('time')
				if timeTag is None:
					cls = Gif
				else:
					cls = Video
					durationStr = videoPlayer.find('time').text
					mKwargs['duration'] = _durationStrToSeconds(durationStr)
				media.append(cls(**mKwargs))

			linkPreview = None
			if (linkPreviewA := post.find('a', class_ = 'tgme_widget_message_link_preview')):
				kwargs = {}
				kwargs['href'] = urllib.parse.urljoin(pageUrl, linkPreviewA['href'])
				if (siteNameDiv := linkPreviewA.find('div', class_ = 'link_preview_site_name')):
					kwargs['siteName'] = siteNameDiv.text
				if (titleDiv := linkPreviewA.find('div', class_ = 'link_preview_title')):
					kwargs['title'] = titleDiv.text
				if (descriptionDiv := linkPreviewA.find('div', class_ = 'link_preview_description')):
					kwargs['description'] = descriptionDiv.text
				if (imageI := linkPreviewA.find('i', class_ = 'link_preview_image')):
					if imageI['style'].startswith("background-image:url('"):
						kwargs['image'] = imageI['style'][22 : imageI['style'].index("'", 22)]
					else:
						_logger.warning(f'Could not process link preview image on {url}')
				linkPreview = LinkPreview(**kwargs)
				if kwargs['href'] in outlinks:
					outlinks.remove(kwargs['href'])

			viewsSpan = post.find('span', class_ = 'tgme_widget_message_views')
			views = None if viewsSpan is None else _parse_num(viewsSpan.text)

			outlinks = outlinks if outlinks else None
			media = media if media else None
			mentions = mentions if mentions else None
			hashtags = hashtags if hashtags else None
			
			yield TelegramPost(url = url, date = date, content = content, outlinks = outlinks, mentions = mentions, hashtags = hashtags, linkPreview = linkPreview, media = media, forwarded = forwarded, forwardedUrl = forwardedUrl, views = views)

	def get_items(self):
		r, soup = self._initial_page()
		if '/s/' not in r.url:
			_logger.warning('No public post list for this user')
			return
		nextPageUrl = ''
		while True:
			yield from self._soup_to_items(soup, r.url)
			try:
				if soup.find('a', attrs = {'class': 'tgme_widget_message_date'}, href = True)['href'].split('/')[-1] == '1':
					# if message 1 is the first message in the page, terminate scraping
					break
			except:
				pass
			pageLink = soup.find('a', attrs = {'class': 'tme_messages_more', 'data-before': True})
			if not pageLink:
				# some pages are missing a "tme_messages_more" tag, causing early termination
				if '=' not in nextPageUrl:
					nextPageUrl =  soup.find('link', attrs = {'rel': 'canonical'}, href = True)['href']
				nextPostIndex = int(nextPageUrl.split('=')[-1]) - 20
				if nextPostIndex > 20:
					pageLink = {'href': nextPageUrl.split('=')[0] + f'={nextPostIndex}'}
				else:
					break
			nextPageUrl = urllib.parse.urljoin(r.url, pageLink['href'])
			r = self._get(nextPageUrl, headers = self._headers, responseOkCallback = _telegramResponseOkCallback)
			if r.status_code != 200:
				raise snscrape.base.ScraperException(f'Got status code {r.status_code}')
			soup = bs4.BeautifulSoup(r.text, 'lxml')

	def _get_entity(self):
		kwargs = {}
		# /channel has a more accurate member count and bigger profile picture
		r = self._get(f'https://t.me/{self._name}', headers = self._headers)
		if r.status_code != 200:
			raise snscrape.base.ScraperException(f'Got status code {r.status_code}')
		soup = bs4.BeautifulSoup(r.text, 'lxml')
		membersDiv = soup.find('div', class_ = 'tgme_page_extra')
<<<<<<< HEAD
		if membersDiv is not None:
			if membersDiv.text.split(',')[0].endswith((' members', ' subscribers')):
				membersStr = ''.join(membersDiv.text.split(',')[0].split(' ')[:-1])
				if membersStr == 'no':
					kwargs['members'] = 0
				else:
					kwargs['members'] = int(membersStr)
		photoImg = soup.find('img', class_ = 'tgme_page_photo_image')
		if photoImg is not None:
			kwargs['photo'] = photoImg.attrs['src']
		else:
			kwargs['photo'] = None
=======
		if membersDiv.text.endswith(' subscribers'):
			kwargs['members'] = int(membersDiv.text[:-8].replace(' ', ''))
		kwargs['photo'] = soup.find('img', class_ = 'tgme_page_photo_image').attrs['src']
>>>>>>> 3dd9c28e

		r, soup = self._initial_page()
		if '/s/' not in r.url: # Redirect on channels without public posts
			return
		channelInfoDiv = soup.find('div', class_ = 'tgme_channel_info')
		assert channelInfoDiv, 'channel info div not found'
		titleDiv = channelInfoDiv.find('div', class_ = 'tgme_channel_info_header_title')
		kwargs['title'] = titleDiv.find('span').text
		kwargs['verified'] = bool(titleDiv.find('i', class_ = 'verified-icon'))
		# The username in the channel info is not canonicalised, nor is the one on the /channel page anywhere.
		# However, the post URLs are, so extract the first post and use that.
		try:
			kwargs['username'] = next(self._soup_to_items(soup, r.url, onlyUsername = True))
		except StopIteration:
			# If there are no posts, fall back to the channel info div, although that should never happen due to the 'Channel created' entry.
			_logger.warning('Could not find a post; extracting username from channel info div, which may not be capitalised correctly')
			kwargs['username'] = channelInfoDiv.find('div', class_ = 'tgme_channel_info_header_username').text[1:] # Remove @
		if (descriptionDiv := channelInfoDiv.find('div', class_ = 'tgme_channel_info_description')):
			kwargs['description'] = descriptionDiv.text

		for div in channelInfoDiv.find_all('div', class_ = 'tgme_channel_info_counter'):
			value, granularity = _parse_num(div.find('span', class_ = 'counter_value').text)
			type_ = div.find('span', class_ = 'counter_type').text
			if type_ == 'members':
				# Already extracted more accurately from /channel, skip
				continue
			elif type_ in ('photos', 'videos', 'links', 'files'):
				kwargs[type_] = snscrape.base.IntWithGranularity(value, granularity)

		return Channel(**kwargs)

	@classmethod
	def _cli_setup_parser(cls, subparser):
		subparser.add_argument('channel', type = snscrape.base.nonempty_string('channel'), help = 'A channel name')

	@classmethod
	def _cli_from_args(cls, args):
		return cls._cli_construct(args, args.channel)

def _parse_num(s):
	s = s.replace(' ', '')
	if s.endswith('M'):
		return int(float(s[:-1]) * 1e6), 10 ** (6 if '.' not in s else 6 - len(s[:-1].split('.')[1]))
	elif s.endswith('K'):
		return int(float(s[:-1]) * 1000), 10 ** (3 if '.' not in s else 3 - len(s[:-1].split('.')[1]))
	return int(s), 1

def _durationStrToSeconds(durationStr):
	durationList = durationStr.split(':')
	return sum([int(s) * int(g) for s, g in zip([1, 60, 3600], reversed(durationList))])

def _telegramResponseOkCallback(r):
	if r.status_code == 200:
		return (True, None)
	return (False, f'{r.status_code=}')
	<|MERGE_RESOLUTION|>--- conflicted
+++ resolved
@@ -24,25 +24,7 @@
 
 
 @dataclasses.dataclass
-<<<<<<< HEAD
-class Channel(snscrape.base.Entity):
-=======
-class TelegramPost(snscrape.base.Item):
-	url: str
-	date: datetime.datetime
-	content: str
-	outlinks: list
-	linkPreview: typing.Optional[LinkPreview] = None
-
-	outlinksss = snscrape.base._DeprecatedProperty('outlinksss', lambda self: ' '.join(self.outlinks), 'outlinks')
-
-	def __str__(self):
-		return self.url
-
-
-@dataclasses.dataclass
 class Channel(snscrape.base.Item):
->>>>>>> 3dd9c28e
 	username: str
 	title: typing.Optional[str] = None
 	verified: typing.Optional[bool] = None
@@ -287,25 +269,15 @@
 		if r.status_code != 200:
 			raise snscrape.base.ScraperException(f'Got status code {r.status_code}')
 		soup = bs4.BeautifulSoup(r.text, 'lxml')
-		membersDiv = soup.find('div', class_ = 'tgme_page_extra')
-<<<<<<< HEAD
-		if membersDiv is not None:
+		if (membersDiv := soup.find('div', class_ = 'tgme_page_extra')):
 			if membersDiv.text.split(',')[0].endswith((' members', ' subscribers')):
 				membersStr = ''.join(membersDiv.text.split(',')[0].split(' ')[:-1])
-				if membersStr == 'no':
-					kwargs['members'] = 0
-				else:
-					kwargs['members'] = int(membersStr)
+				kwargs['members'] = 0 if membersStr == 'no' else int(membersStr)
 		photoImg = soup.find('img', class_ = 'tgme_page_photo_image')
 		if photoImg is not None:
 			kwargs['photo'] = photoImg.attrs['src']
 		else:
 			kwargs['photo'] = None
-=======
-		if membersDiv.text.endswith(' subscribers'):
-			kwargs['members'] = int(membersDiv.text[:-8].replace(' ', ''))
-		kwargs['photo'] = soup.find('img', class_ = 'tgme_page_photo_image').attrs['src']
->>>>>>> 3dd9c28e
 
 		r, soup = self._initial_page()
 		if '/s/' not in r.url: # Redirect on channels without public posts
