--- conflicted
+++ resolved
@@ -76,16 +76,12 @@
 
 
 class _RedditPushshiftScraper(snscrape.base.Scraper):
-<<<<<<< HEAD
 	'''Base scraper for all other Reddit scraper classes
 
 	Note: Reddit scraper uses Pushshift.
 	'''
 
-	def __init__(self, name, submissions = True, comments = True, before = None, after = None, **kwargs):
-=======
 	def __init__(self, **kwargs):
->>>>>>> 2f9c0457
 		super().__init__(**kwargs)
 		self._headers = {'User-Agent': f'snscrape/{snscrape.version.__version__}'}
 
@@ -98,61 +94,11 @@
 			return False, 'non-200 status code'
 		return True, None
 
-<<<<<<< HEAD
-	def _cmp_id(self, id1, id2):
-		'''Compare two Reddit IDs. Returns -1 if id1 is less than id2, 0 if they are equal, and 1 if id1 is greater than id2.
-
-		id1 and id2 may have prefixes like t1_, but if included, they must be present on both and equal.'''
-
-		if id1.startswith('t') and '_' in id1:
-			prefix, id1 = id1.split('_', 1)
-			if not id2.startswith(f'{prefix}_'):
-				raise ValueError('id2 must have the same prefix as id1')
-			_, id2 = id2.split('_', 1)
-		if id1.strip(string.ascii_lowercase + string.digits) != '':
-			raise ValueError('invalid characters in id1')
-		if id2.strip(string.ascii_lowercase + string.digits) != '':
-			raise ValueError('invalid characters in id2')
-		if len(id1) < len(id2):
-			return -1
-		if len(id1) > len(id2):
-			return 1
-		if id1 < id2:
-			return -1
-		if id1 > id2:
-			return 1
-		return 0
-
-	def _iter_api(self, url, params = None):
-		'''Iterate through the Pushshift API using the 'before' parameter and yield the items.'''
-
-		lowestIdSeen = None
-		if params is None:
-			params = {}
-		if self._before is not None:
-			params['before'] = self._before
-		if self._after is not None:
-			params['after'] = self._after
-		params['sort'] = 'desc'
-		while True:
-			r = self._get(url, params = params, headers = {'User-Agent': f'snscrape/{snscrape.version.__version__}'}, responseOkCallback = self._handle_rate_limiting)
-			if r.status_code != 200:
-				raise snscrape.base.ScraperException(f'Got status code {r.status_code}')
-			obj = r.json()
-			if not obj['data'] or (lowestIdSeen is not None and all(self._cmp_id(d['id'], lowestIdSeen) >= 0 for d in obj['data'])): # end of pagination
-				break
-			for d in obj['data']:
-				if lowestIdSeen is None or self._cmp_id(d['id'], lowestIdSeen) == -1:
-					yield self._api_obj_to_item(d)
-					lowestIdSeen = d['id']
-			params['before'] = obj["data"][-1]["created_utc"] + 1
-=======
 	def _get_api(self, url, params = None):
 		r = self._get(url, params = params, headers = self._headers, responseOkCallback = self._handle_rate_limiting)
 		if r.status_code != 200:
 			raise snscrape.base.ScraperException(f'Got status code {r.status_code}')
 		return r.json()
->>>>>>> 2f9c0457
 
 	def _api_obj_to_item(self, d):
 		cls = Submission if 'title' in d else Comment
@@ -298,37 +244,25 @@
 		return cls._cli_construct(args, getattr(args, name), submissions = not args.noSubmissions, comments = not args.noComments, before = args.before, after = args.after)
 
 
-<<<<<<< HEAD
-class RedditUserScraper(_RedditPushshiftScraper):
+class RedditUserScraper(_RedditPushshiftSearchScraper):
 	'''Scraper class, designed to scrape posts made by specific user.'''
 
-=======
-class RedditUserScraper(_RedditPushshiftSearchScraper):
->>>>>>> 2f9c0457
 	name = 'reddit-user'
 	_validationFunc = lambda x: re.match('^[A-Za-z0-9_-]{3,20}$', x)
 	_apiField = 'author'
 
 
-<<<<<<< HEAD
-class RedditSubredditScraper(_RedditPushshiftScraper):
+class RedditSubredditScraper(_RedditPushshiftSearchScraper):
 	'''Scraper class, designed to scrape a subreddit for posts.'''
 
-=======
-class RedditSubredditScraper(_RedditPushshiftSearchScraper):
->>>>>>> 2f9c0457
 	name = 'reddit-subreddit'
 	_validationFunc = lambda x: re.match('^[A-Za-z0-9][A-Za-z0-9_]{2,20}$', x)
 	_apiField = 'subreddit'
 
 
-<<<<<<< HEAD
-class RedditSearchScraper(_RedditPushshiftScraper):
+class RedditSearchScraper(_RedditPushshiftSearchScraper):
 	'''Scraper class, designed to scrape Reddit via search query.'''
 
-=======
-class RedditSearchScraper(_RedditPushshiftSearchScraper):
->>>>>>> 2f9c0457
 	name = 'reddit-search'
 	_validationFunc = lambda x: True
 	_apiField = 'q'
